/*
 * Licensed to the Apache Software Foundation (ASF) under one
 * or more contributor license agreements.  See the NOTICE file
 * distributed with this work for additional information
 * regarding copyright ownership.  The ASF licenses this file
 * to you under the Apache License, Version 2.0 (the
 * "License"); you may not use this file except in compliance
 * with the License.  You may obtain a copy of the License at
 *
 *     http://www.apache.org/licenses/LICENSE-2.0
 *
 * Unless required by applicable law or agreed to in writing,
 * software distributed under the License is distributed on an
 * "AS IS" BASIS, WITHOUT WARRANTIES OR CONDITIONS OF ANY
 * KIND, either express or implied.  See the License for the
 * specific language governing permissions and limitations
 * under the License.
 */
package org.apache.iotdb.db.qp.strategy;

import org.apache.iotdb.db.auth.AuthException;
import org.apache.iotdb.db.exception.metadata.MetadataException;
import org.apache.iotdb.db.exception.query.LogicalOperatorException;
import org.apache.iotdb.db.exception.query.LogicalOptimizeException;
import org.apache.iotdb.db.exception.query.QueryProcessException;
import org.apache.iotdb.db.metadata.MManager;
import org.apache.iotdb.db.qp.constant.SQLConstant;
import org.apache.iotdb.db.qp.logical.Operator;
import org.apache.iotdb.db.qp.logical.Operator.OperatorType;
import org.apache.iotdb.db.qp.logical.crud.*;
import org.apache.iotdb.db.qp.logical.sys.*;
import org.apache.iotdb.db.qp.physical.PhysicalPlan;
import org.apache.iotdb.db.qp.physical.crud.*;
import org.apache.iotdb.db.qp.physical.crud.AlignByDevicePlan.MeasurementType;
import org.apache.iotdb.db.qp.physical.sys.*;
import org.apache.iotdb.db.qp.physical.sys.ShowPlan.ShowContentType;
import org.apache.iotdb.db.utils.SchemaUtils;
import org.apache.iotdb.tsfile.file.metadata.enums.TSDataType;
import org.apache.iotdb.tsfile.read.common.Path;
import org.apache.iotdb.tsfile.read.expression.IExpression;
import org.apache.iotdb.tsfile.utils.Pair;

import java.util.*;

/** Used to convert logical operator to physical plan */
public class PhysicalGenerator {

  public PhysicalPlan transformToPhysicalPlan(Operator operator) throws QueryProcessException {
    List<Path> paths;
    switch (operator.getType()) {
      case AUTHOR:
        AuthorOperator author = (AuthorOperator) operator;
        try {
          return new AuthorPlan(
              author.getAuthorType(),
              author.getUserName(),
              author.getRoleName(),
              author.getPassWord(),
              author.getNewPassword(),
              author.getPrivilegeList(),
              author.getNodeName());
        } catch (AuthException e) {
          throw new QueryProcessException(e.getMessage());
        }
      case GRANT_WATERMARK_EMBEDDING:
      case REVOKE_WATERMARK_EMBEDDING:
        DataAuthOperator dataAuthOperator = (DataAuthOperator) operator;
        return new DataAuthPlan(dataAuthOperator.getType(), dataAuthOperator.getUsers());
      case LOADDATA:
        LoadDataOperator loadData = (LoadDataOperator) operator;
        return new LoadDataPlan(loadData.getInputFilePath(), loadData.getMeasureType());
      case METADATA:
      case SET_STORAGE_GROUP:
        SetStorageGroupOperator setStorageGroup = (SetStorageGroupOperator) operator;
        return new SetStorageGroupPlan(setStorageGroup.getPath());
      case DELETE_STORAGE_GROUP:
        DeleteStorageGroupOperator deleteStorageGroup = (DeleteStorageGroupOperator) operator;
        return new DeleteStorageGroupPlan(deleteStorageGroup.getDeletePathList());
      case CREATE_TIMESERIES:
        CreateTimeSeriesOperator createOperator = (CreateTimeSeriesOperator) operator;
        if (createOperator.getTags() != null
            && !createOperator.getTags().isEmpty()
            && createOperator.getAttributes() != null
            && !createOperator.getAttributes().isEmpty()) {
          for (String tagKey : createOperator.getTags().keySet()) {
            if (createOperator.getAttributes().containsKey(tagKey)) {
              throw new QueryProcessException(
                  String.format(
                      "Tag and attribute shouldn't have the same property key [%s]", tagKey));
            }
          }
        }
        return new CreateTimeSeriesPlan(
            createOperator.getPath(),
            createOperator.getDataType(),
            createOperator.getEncoding(),
            createOperator.getCompressor(),
            createOperator.getProps(),
            createOperator.getTags(),
            createOperator.getAttributes(),
            createOperator.getAlias());
      case DELETE_TIMESERIES:
        DeleteTimeSeriesOperator deletePath = (DeleteTimeSeriesOperator) operator;
        return new DeleteTimeSeriesPlan(deletePath.getDeletePathList());
<<<<<<< HEAD
      case CREATE_INDEX:
        CreateIndexOperator createIndexOp = (CreateIndexOperator) operator;
        return new CreateIndexPlan(createIndexOp.getSelectedPaths(), createIndexOp.getProps(),
            createIndexOp.getTime(),createIndexOp.getIndexType());
      case DROP_INDEX:
        DropIndexOperator dropIndexOp = (DropIndexOperator) operator;
        return new DropIndexPlan(dropIndexOp.getSelectedPaths(), dropIndexOp.getIndexType());
=======
      case ALTER_TIMESERIES:
        AlterTimeSeriesOperator alterTimeSeriesOperator = (AlterTimeSeriesOperator) operator;
        return new AlterTimeSeriesPlan(
            alterTimeSeriesOperator.getPath(),
            alterTimeSeriesOperator.getAlterType(),
            alterTimeSeriesOperator.getAlterMap(),
            alterTimeSeriesOperator.getTagsMap(),
            alterTimeSeriesOperator.getAttributesMap());
>>>>>>> 20be40b7
      case DELETE:
        DeleteDataOperator delete = (DeleteDataOperator) operator;
        paths = delete.getSelectedPaths();
        return new DeletePlan(delete.getTime(), paths);
      case INSERT:
        InsertOperator insert = (InsertOperator) operator;
        paths = insert.getSelectedPaths();
        if (paths.size() != 1) {
          throw new LogicalOperatorException(
              "For Insert command, cannot specified more than one seriesPath: " + paths);
        }
        return new InsertPlan(
            paths.get(0).getFullPath(),
            insert.getTime(),
            insert.getMeasurementList(),
            insert.getValueList());
      case QUERY:
        QueryOperator query = (QueryOperator) operator;
        return transformQuery(query);
      case QUERY_INDEX:
        QueryIndexOperator queryIndexOp = (QueryIndexOperator) operator;
        AggregationPlan aggregationPlan = (AggregationPlan) transformQuery(queryIndexOp);
        QueryIndexPlan queryIndexPlan = QueryIndexPlan.initFromAggregationPlan(aggregationPlan);
        queryIndexPlan.setIndexType(queryIndexOp.getIndexType());
        queryIndexPlan.setProps(queryIndexOp.getProps());
        return queryIndexPlan;
      case TTL:
        switch (operator.getTokenIntType()) {
          case SQLConstant.TOK_SET:
            SetTTLOperator setTTLOperator = (SetTTLOperator) operator;
            return new SetTTLPlan(setTTLOperator.getStorageGroup(), setTTLOperator.getDataTTL());
          case SQLConstant.TOK_UNSET:
            SetTTLOperator unsetTTLOperator = (SetTTLOperator) operator;
            return new SetTTLPlan(unsetTTLOperator.getStorageGroup());
          case SQLConstant.TOK_SHOW:
            ShowTTLOperator showTTLOperator = (ShowTTLOperator) operator;
            return new ShowTTLPlan(showTTLOperator.getStorageGroups());
          default:
            throw new LogicalOperatorException(
                String.format(
                    "not supported operator type %s in ttl operation.", operator.getType()));
        }
      case LOAD_CONFIGURATION:
        return new LoadConfigurationPlan();
      case SHOW:
        switch (operator.getTokenIntType()) {
          case SQLConstant.TOK_DYNAMIC_PARAMETER:
            return new ShowPlan(ShowContentType.DYNAMIC_PARAMETER);
          case SQLConstant.TOK_FLUSH_TASK_INFO:
            return new ShowPlan(ShowContentType.FLUSH_TASK_INFO);
          case SQLConstant.TOK_VERSION:
            return new ShowPlan(ShowContentType.VERSION);
          case SQLConstant.TOK_TIMESERIES:
            ShowTimeSeriesOperator showTimeSeriesOperator = (ShowTimeSeriesOperator) operator;
            return new ShowTimeSeriesPlan(
                showTimeSeriesOperator.getPath(), showTimeSeriesOperator.isContains(),
                showTimeSeriesOperator.getKey(), showTimeSeriesOperator.getValue(),
                showTimeSeriesOperator.getLimit(), showTimeSeriesOperator.getOffset());
          case SQLConstant.TOK_STORAGE_GROUP:
            return new ShowPlan(ShowContentType.STORAGE_GROUP);
          case SQLConstant.TOK_DEVICES:
            return new ShowDevicesPlan(
                ShowContentType.DEVICES, ((ShowDevicesOperator) operator).getPath());
          case SQLConstant.TOK_COUNT_NODE_TIMESERIES:
            return new CountPlan(
                ShowContentType.COUNT_NODE_TIMESERIES,
                ((CountOperator) operator).getPath(),
                ((CountOperator) operator).getLevel());
          case SQLConstant.TOK_COUNT_NODES:
            return new CountPlan(
                ShowContentType.COUNT_NODES,
                ((CountOperator) operator).getPath(),
                ((CountOperator) operator).getLevel());
          case SQLConstant.TOK_COUNT_TIMESERIES:
            return new CountPlan(
                ShowContentType.COUNT_TIMESERIES, ((CountOperator) operator).getPath());
          case SQLConstant.TOK_CHILD_PATHS:
            return new ShowChildPathsPlan(
                ShowContentType.CHILD_PATH, ((ShowChildPathsOperator) operator).getPath());
          default:
            throw new LogicalOperatorException(
                String.format(
                    "not supported operator type %s in show operation.", operator.getType()));
        }
      case LOAD_FILES:
        if (((LoadFilesOperator) operator).isInvalid()) {
          throw new LogicalOperatorException(((LoadFilesOperator) operator).getErrMsg());
        }
        return new OperateFilePlan(
            ((LoadFilesOperator) operator).getFile(),
            OperatorType.LOAD_FILES,
            ((LoadFilesOperator) operator).isAutoCreateSchema(),
            ((LoadFilesOperator) operator).getSgLevel());
      case REMOVE_FILE:
        return new OperateFilePlan(
            ((RemoveFileOperator) operator).getFile(), OperatorType.REMOVE_FILE);
      case MOVE_FILE:
        return new OperateFilePlan(
            ((MoveFileOperator) operator).getFile(),
            ((MoveFileOperator) operator).getTargetDir(),
            OperatorType.MOVE_FILE);
      default:
        throw new LogicalOperatorException(operator.getType().toString(), "");
    }
  }

  protected List<TSDataType> getSeriesTypes(List<String> paths, String aggregation)
      throws MetadataException {
    return SchemaUtils.getSeriesTypesByString(paths, aggregation);
  }

  protected List<TSDataType> getSeriesTypes(List<Path> paths) throws MetadataException {
    return SchemaUtils.getSeriesTypesByPath(paths);
  }

  private PhysicalPlan transformQuery(QueryOperator queryOperator) throws QueryProcessException {
    QueryPlan queryPlan;

    if (queryOperator.isGroupBy() && queryOperator.isFill()) {
      queryPlan = new GroupByFillPlan();
      ((GroupByFillPlan) queryPlan).setInterval(queryOperator.getUnit());
      ((GroupByFillPlan) queryPlan).setSlidingStep(queryOperator.getSlidingStep());
      ((GroupByFillPlan) queryPlan).setLeftCRightO(queryOperator.isLeftCRightO());
      if (!queryOperator.isLeftCRightO()) {
        ((GroupByPlan) queryPlan).setStartTime(queryOperator.getStartTime() + 1);
        ((GroupByPlan) queryPlan).setEndTime(queryOperator.getEndTime() + 1);
      } else {
        ((GroupByPlan) queryPlan).setStartTime(queryOperator.getStartTime());
        ((GroupByPlan) queryPlan).setEndTime(queryOperator.getEndTime());
      }
      ((GroupByFillPlan) queryPlan)
          .setAggregations(queryOperator.getSelectOperator().getAggregations());
      for (String aggregation : queryPlan.getAggregations()) {
        if (!SQLConstant.LAST_VALUE.equals(aggregation)) {
          throw new QueryProcessException("Group By Fill only support last_value function");
        }
      }
      ((GroupByFillPlan) queryPlan).setFillType(queryOperator.getFillTypes());
    } else if (queryOperator.isGroupBy()) {
      queryPlan = new GroupByPlan();
      ((GroupByPlan) queryPlan).setInterval(queryOperator.getUnit());
      ((GroupByPlan) queryPlan).setSlidingStep(queryOperator.getSlidingStep());
      ((GroupByPlan) queryPlan).setLeftCRightO(queryOperator.isLeftCRightO());
      if (!queryOperator.isLeftCRightO()) {
        ((GroupByPlan) queryPlan).setStartTime(queryOperator.getStartTime() + 1);
        ((GroupByPlan) queryPlan).setEndTime(queryOperator.getEndTime() + 1);
      } else {
        ((GroupByPlan) queryPlan).setStartTime(queryOperator.getStartTime());
        ((GroupByPlan) queryPlan).setEndTime(queryOperator.getEndTime());
      }
      ((GroupByPlan) queryPlan)
          .setAggregations(queryOperator.getSelectOperator().getAggregations());
    } else if (queryOperator.isFill()) {
      queryPlan = new FillQueryPlan();
      FilterOperator timeFilter = queryOperator.getFilterOperator();
      if (!timeFilter.isSingle()) {
        throw new QueryProcessException("Slice query must select a single time point");
      }
      long time = Long.parseLong(((BasicFunctionOperator) timeFilter).getValue());
      ((FillQueryPlan) queryPlan).setQueryTime(time);
      ((FillQueryPlan) queryPlan).setFillType(queryOperator.getFillTypes());
    } else if (queryOperator.hasAggregation()) {
      queryPlan = new AggregationPlan();
      ((AggregationPlan) queryPlan)
          .setAggregations(queryOperator.getSelectOperator().getAggregations());
    } else if (queryOperator.isLastQuery()) {
      queryPlan = new LastQueryPlan();
    } else {
      queryPlan = new RawDataQueryPlan();
    }
    if (queryPlan instanceof LastQueryPlan) {
      // Last query result set will not be affected by alignment
      if (!queryOperator.isAlignByTime()) {
        throw new QueryProcessException("Disable align cannot be applied to LAST query.");
      }
      List<Path> paths = queryOperator.getSelectedPaths();
      queryPlan.setPaths(paths);
    } else if (queryOperator.isAlignByDevice()) {
      // below is the core realization of ALIGN_BY_DEVICE sql logic
      AlignByDevicePlan alignByDevicePlan = new AlignByDevicePlan();
      if (queryPlan instanceof GroupByPlan) {
        alignByDevicePlan.setGroupByPlan((GroupByPlan) queryPlan);
      } else if (queryPlan instanceof FillQueryPlan) {
        alignByDevicePlan.setFillQueryPlan((FillQueryPlan) queryPlan);
      } else if (queryPlan instanceof AggregationPlan) {
        alignByDevicePlan.setAggregationPlan((AggregationPlan) queryPlan);
      }

      List<Path> prefixPaths = queryOperator.getFromOperator().getPrefixPaths();
      // remove stars in fromPaths and get deviceId with deduplication
      List<String> devices = this.removeStarsInDeviceWithUnique(prefixPaths);
      List<Path> suffixPaths = queryOperator.getSelectOperator().getSuffixPaths();
      List<String> originAggregations = queryOperator.getSelectOperator().getAggregations();

      // to record result measurement columns
      List<String> measurements = new ArrayList<>();
      // to check the same measurement of different devices having the same datatype
      Map<String, TSDataType> measurementDataTypeMap = new HashMap<>();
      Map<String, MeasurementType> measurementTypeMap = new HashMap<>();
      List<Path> paths = new ArrayList<>();

      for (int i = 0; i < suffixPaths.size(); i++) { // per suffix in SELECT
        Path suffixPath = suffixPaths.get(i);

        // to record measurements in the loop of a suffix path
        Set<String> measurementSetOfGivenSuffix = new LinkedHashSet<>();

        // if const measurement
        if (suffixPath.startWith("'") || suffixPath.startWith("\"")) {
          measurements.add(suffixPath.getMeasurement());
          measurementTypeMap.put(suffixPath.getMeasurement(), MeasurementType.Constant);
          continue;
        }

        for (String device : devices) { // per device in FROM after deduplication
          Path fullPath = Path.addPrefixPath(suffixPath, device);
          try {
            // remove stars in SELECT to get actual paths
            List<String> actualPaths = getMatchedTimeseries(fullPath.getFullPath());
            // for actual non exist path
            if (actualPaths.isEmpty() && originAggregations.isEmpty()) {
              String nonExistMeasurement = fullPath.getMeasurement();
              if (measurementSetOfGivenSuffix.add(nonExistMeasurement)
                  && measurementTypeMap.get(nonExistMeasurement) != MeasurementType.Exist) {
                measurementTypeMap.put(fullPath.getMeasurement(), MeasurementType.NonExist);
              }
            }

            String aggregation =
                originAggregations != null && !originAggregations.isEmpty()
                    ? originAggregations.get(i)
                    : null;
            List<TSDataType> dataTypes = getSeriesTypes(actualPaths, aggregation);
            for (int pathIdx = 0; pathIdx < actualPaths.size(); pathIdx++) {
              Path path = new Path(actualPaths.get(pathIdx));

              // check datatype consistency
              // a example of inconsistency: select s0 from root.sg1.d1, root.sg2.d3 align by
              // device,
              // while root.sg1.d1.s0 is INT32 and root.sg2.d3.s0 is FLOAT.
              String measurementChecked;
              if (originAggregations != null && !originAggregations.isEmpty()) {
                measurementChecked = originAggregations.get(i) + "(" + path.getMeasurement() + ")";
              } else {
                measurementChecked = path.getMeasurement();
              }
              TSDataType dataType = dataTypes.get(pathIdx);
              if (measurementDataTypeMap.containsKey(measurementChecked)) {
                if (!dataType.equals(measurementDataTypeMap.get(measurementChecked))) {
                  throw new QueryProcessException(
                      "The data types of the same measurement column should be the same across "
                          + "devices in ALIGN_BY_DEVICE sql. For more details please refer to the "
                          + "SQL document.");
                }
              } else {
                measurementDataTypeMap.put(measurementChecked, dataType);
              }

              // update measurementSetOfGivenSuffix and Normal measurement
              if (measurementSetOfGivenSuffix.add(measurementChecked)
                  || measurementTypeMap.get(measurementChecked) != MeasurementType.Exist) {
                measurementTypeMap.put(measurementChecked, MeasurementType.Exist);
              }
              // update paths
              paths.add(path);
            }

          } catch (MetadataException e) {
            throw new LogicalOptimizeException(
                String.format(
                        "Error when getting all paths of a full path: %s", fullPath.getFullPath())
                    + e.getMessage());
          }
        }

        // update measurements
        // Note that in the loop of a suffix path, set is used.
        // And across the loops of suffix paths, list is used.
        // e.g. select *,s1 from root.sg.d0, root.sg.d1
        // for suffix *, measurementSetOfGivenSuffix = {s1,s2,s3}
        // for suffix s1, measurementSetOfGivenSuffix = {s1}
        // therefore the final measurements is [s1,s2,s3,s1].
        measurements.addAll(measurementSetOfGivenSuffix);
      }

      // slimit trim on the measurementColumnList
      if (queryOperator.hasSlimit()) {
        int seriesSlimit = queryOperator.getSeriesLimit();
        int seriesOffset = queryOperator.getSeriesOffset();
        measurements = slimitTrimColumn(measurements, seriesSlimit, seriesOffset);
      }

      // assigns to alignByDevicePlan
      alignByDevicePlan.setMeasurements(measurements);
      alignByDevicePlan.setDevices(devices);
      alignByDevicePlan.setMeasurementDataTypeMap(measurementDataTypeMap);
      alignByDevicePlan.setMeasurementTypeMap(measurementTypeMap);
      alignByDevicePlan.setPaths(paths);

      // get deviceToFilterMap
      FilterOperator filterOperator = queryOperator.getFilterOperator();
      if (filterOperator != null) {
        alignByDevicePlan.setDeviceToFilterMap(concatFilterByDevice(devices, filterOperator));
      }

      queryPlan = alignByDevicePlan;
    } else {
      queryPlan.setAlignByTime(queryOperator.isAlignByTime());
      List<Path> paths = queryOperator.getSelectedPaths();
      queryPlan.setPaths(paths);

      // transform filter operator to expression
      FilterOperator filterOperator = queryOperator.getFilterOperator();

      if (filterOperator != null) {
        List<Path> filterPaths = new ArrayList<>(filterOperator.getPathSet());
        try {
          List<TSDataType> seriesTypes = getSeriesTypes(filterPaths);
          HashMap<Path, TSDataType> pathTSDataTypeHashMap = new HashMap<>();
          for (int i = 0; i < filterPaths.size(); i++) {
            pathTSDataTypeHashMap.put(filterPaths.get(i), seriesTypes.get(i));
          }
          IExpression expression = filterOperator.transformToExpression(pathTSDataTypeHashMap);
          ((RawDataQueryPlan) queryPlan).setExpression(expression);
        } catch (MetadataException e) {
          throw new LogicalOptimizeException(e);
        }
      }
    }
    try {
      deduplicate(queryPlan);
    } catch (MetadataException e) {
      throw new QueryProcessException(e);
    }

    queryPlan.setRowLimit(queryOperator.getRowLimit());
    queryPlan.setRowOffset(queryOperator.getRowOffset());

    return queryPlan;
  }

  // e.g. translate "select * from root.ln.d1, root.ln.d2 where s1 < 20 AND s2 > 10" to
  // [root.ln.d1 -> root.ln.d1.s1 < 20 AND root.ln.d1.s2 > 10,
  //  root.ln.d2 -> root.ln.d2.s1 < 20 AND root.ln.d2.s2 > 10)]
  private Map<String, IExpression> concatFilterByDevice(
      List<String> devices, FilterOperator operator) throws QueryProcessException {
    Map<String, IExpression> deviceToFilterMap = new HashMap<>();
    Set<Path> filterPaths = new HashSet<>();
    for (String device : devices) {
      FilterOperator newOperator = operator.copy();
      concatFilterPath(device, newOperator, filterPaths);
      // transform to a list so it can be indexed
      List<Path> filterPathList = new ArrayList<>(filterPaths);
      try {
        List<TSDataType> seriesTypes = getSeriesTypes(filterPathList);
        Map<Path, TSDataType> pathTSDataTypeHashMap = new HashMap<>();
        for (int i = 0; i < filterPathList.size(); i++) {
          pathTSDataTypeHashMap.put(filterPathList.get(i), seriesTypes.get(i));
        }
        deviceToFilterMap.put(device, newOperator.transformToExpression(pathTSDataTypeHashMap));
        filterPaths.clear();
      } catch (MetadataException e) {
        throw new QueryProcessException(e);
      }
    }

    return deviceToFilterMap;
  }

  private List<String> removeStarsInDeviceWithUnique(List<Path> paths)
      throws LogicalOptimizeException {
    List<String> retDevices;
    Set<String> deviceSet = new LinkedHashSet<>();
    try {
      for (Path path : paths) {
        Set<String> tempDS = getMatchedDevices(path.getFullPath());
        deviceSet.addAll(tempDS);
      }
      retDevices = new ArrayList<>(deviceSet);
    } catch (MetadataException e) {
      throw new LogicalOptimizeException("error when remove star: " + e.getMessage());
    }
    return retDevices;
  }

  private void concatFilterPath(String prefix, FilterOperator operator, Set<Path> filterPaths) {
    if (!operator.isLeaf()) {
      for (FilterOperator child : operator.getChildren()) {
        concatFilterPath(prefix, child, filterPaths);
      }
      return;
    }
    BasicFunctionOperator basicOperator = (BasicFunctionOperator) operator;
    Path filterPath = basicOperator.getSinglePath();

    // do nothing in the cases of "where time > 5" or "where root.d1.s1 > 5"
    if (SQLConstant.isReservedPath(filterPath) || filterPath.startWith(SQLConstant.ROOT)) {
      filterPaths.add(filterPath);
      return;
    }

    Path concatPath = Path.addPrefixPath(filterPath, prefix);
    filterPaths.add(concatPath);
    basicOperator.setSinglePath(concatPath);
  }

  private void deduplicate(QueryPlan queryPlan) throws MetadataException {
    // generate dataType first
    List<Path> paths = queryPlan.getPaths();
    List<TSDataType> dataTypes = getSeriesTypes(paths);
    queryPlan.setDataTypes(dataTypes);

    List<Pair<Path, Integer>> indexedPaths = new ArrayList<>();
    for (int i = 0; i < paths.size(); i++) {
      indexedPaths.add(new Pair<>(paths.get(i), i));
    }
    indexedPaths.sort(Comparator.comparing(pair -> pair.left));

    // deduplicate from here
    if (queryPlan instanceof AlignByDevicePlan) {
      return;
    }
    if (queryPlan instanceof AggregationPlan) {
      AggregationPlan aggregationPlan = (AggregationPlan) queryPlan;
      List<String> aggregations = aggregationPlan.getAggregations();
      Set<String> columnSet = new HashSet<>();
      int index = 0;
      for (Pair<Path, Integer> indexedPath : indexedPaths) {
        String column =
            aggregations.get(indexedPath.right) + "(" + indexedPath.left.toString() + ")";
        if (!columnSet.contains(column)) {
          aggregationPlan.addDeduplicatedPaths(indexedPath.left);
          TSDataType seriesType = dataTypes.get(indexedPath.right);
          aggregationPlan.addDeduplicatedDataTypes(seriesType);
          aggregationPlan.addDeduplicatedAggregations(aggregations.get(indexedPath.right));
          columnSet.add(column);
          aggregationPlan.addColumn(column, index++);
        }
      }
      return;
    }
    RawDataQueryPlan rawDataQueryPlan = (RawDataQueryPlan) queryPlan;
    Set<String> columnSet = new HashSet<>();
    // if it's a last query, no need to sort by device
    if (queryPlan instanceof LastQueryPlan) {
      for (int i = 0; i < paths.size(); i++) {
        Path path = paths.get(i);
        String column = path.toString();
        if (!columnSet.contains(column)) {
          TSDataType seriesType = dataTypes.get(i);
          rawDataQueryPlan.addDeduplicatedPaths(path);
          rawDataQueryPlan.addDeduplicatedDataTypes(seriesType);
          columnSet.add(column);
        }
      }
      return;
    }

    int index = 0;
    for (Pair<Path, Integer> indexedPath : indexedPaths) {
      Path path = indexedPath.left;
      String column = path.toString();
      if (!columnSet.contains(column)) {
        TSDataType seriesType = dataTypes.get(indexedPath.right);
        rawDataQueryPlan.addDeduplicatedPaths(path);
        rawDataQueryPlan.addDeduplicatedDataTypes(seriesType);
        columnSet.add(column);
        rawDataQueryPlan.addColumn(column, index++);
      }
    }
  }

  private List<String> slimitTrimColumn(List<String> columnList, int seriesLimit, int seriesOffset)
      throws QueryProcessException {
    int size = columnList.size();

    // check parameter range
    if (seriesOffset >= size) {
      throw new QueryProcessException("SOFFSET <SOFFSETValue>: SOFFSETValue exceeds the range.");
    }
    int endPosition = seriesOffset + seriesLimit;
    if (endPosition > size) {
      endPosition = size;
    }

    // trim seriesPath list
    return new ArrayList<>(columnList.subList(seriesOffset, endPosition));
  }

  protected List<String> getMatchedTimeseries(String path) throws MetadataException {
    return MManager.getInstance().getAllTimeseriesName(path);
  }

  protected Set<String> getMatchedDevices(String path) throws MetadataException {
    return MManager.getInstance().getDevices(path);
  }
}<|MERGE_RESOLUTION|>--- conflicted
+++ resolved
@@ -102,7 +102,6 @@
       case DELETE_TIMESERIES:
         DeleteTimeSeriesOperator deletePath = (DeleteTimeSeriesOperator) operator;
         return new DeleteTimeSeriesPlan(deletePath.getDeletePathList());
-<<<<<<< HEAD
       case CREATE_INDEX:
         CreateIndexOperator createIndexOp = (CreateIndexOperator) operator;
         return new CreateIndexPlan(createIndexOp.getSelectedPaths(), createIndexOp.getProps(),
@@ -110,7 +109,6 @@
       case DROP_INDEX:
         DropIndexOperator dropIndexOp = (DropIndexOperator) operator;
         return new DropIndexPlan(dropIndexOp.getSelectedPaths(), dropIndexOp.getIndexType());
-=======
       case ALTER_TIMESERIES:
         AlterTimeSeriesOperator alterTimeSeriesOperator = (AlterTimeSeriesOperator) operator;
         return new AlterTimeSeriesPlan(
@@ -119,7 +117,6 @@
             alterTimeSeriesOperator.getAlterMap(),
             alterTimeSeriesOperator.getTagsMap(),
             alterTimeSeriesOperator.getAttributesMap());
->>>>>>> 20be40b7
       case DELETE:
         DeleteDataOperator delete = (DeleteDataOperator) operator;
         paths = delete.getSelectedPaths();
