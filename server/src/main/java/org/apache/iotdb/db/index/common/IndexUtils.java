--- conflicted
+++ resolved
@@ -18,7 +18,6 @@
 package org.apache.iotdb.db.index.common;
 
 import org.apache.iotdb.db.engine.fileSystem.SystemFileFactory;
-<<<<<<< HEAD
 import org.apache.iotdb.db.exception.index.IndexRuntimeException;
 import org.apache.iotdb.db.metadata.PartialPath;
 import org.apache.iotdb.db.rescon.TVListAllocator;
@@ -28,11 +27,6 @@
 import org.apache.iotdb.tsfile.exception.NotImplementedException;
 import org.apache.iotdb.tsfile.file.metadata.enums.TSDataType;
 import org.apache.iotdb.tsfile.read.TimeValuePair;
-=======
-import org.apache.iotdb.db.metadata.PartialPath;
-import org.apache.iotdb.db.utils.datastructure.TVList;
-import org.apache.iotdb.tsfile.exception.NotImplementedException;
->>>>>>> 08ad680c
 
 import java.io.File;
 import java.util.HashMap;
@@ -63,7 +57,6 @@
     return true;
   }
 
-<<<<<<< HEAD
   public static int getDataTypeSize(TVList srcData) {
     return getDataTypeSize(srcData.getDataType());
   }
@@ -118,8 +111,6 @@
     return maxValue - minValue;
   }
 
-=======
->>>>>>> 08ad680c
   public static String removeQuotation(String v) {
     int start = 0;
     int end = v.length();
@@ -132,7 +123,6 @@
     return v.substring(start, end);
   }
 
-<<<<<<< HEAD
   @TestOnly
   private static String tvListToStr(TVList tvList, int offset, int length) {
     StringBuilder sb = new StringBuilder();
@@ -217,8 +207,6 @@
     throw new IndexRuntimeException(message);
   }
 
-=======
->>>>>>> 08ad680c
   public static File getIndexFile(String filePath) {
     return SystemFileFactory.INSTANCE.getFile(filePath);
   }
@@ -248,17 +236,11 @@
       case FLOAT:
         return srcData.getFloat(idx);
       case DOUBLE:
-<<<<<<< HEAD
-        return srcData.getDouble(idx);
-=======
         return (float) srcData.getDouble(idx);
->>>>>>> 08ad680c
       default:
         throw new NotImplementedException(srcData.getDataType().toString());
     }
   }
-<<<<<<< HEAD
-=======
 
   /**
    * "*" is illegal in Windows directory path. Replace it with "#"
@@ -269,5 +251,4 @@
   public static String removeIllegalStarInDir(String previousDir) {
     return previousDir.replace('*', '#');
   }
->>>>>>> 08ad680c
 }