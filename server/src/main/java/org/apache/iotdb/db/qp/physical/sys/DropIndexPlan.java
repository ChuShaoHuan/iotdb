/*
 * Licensed to the Apache Software Foundation (ASF) under one
 * or more contributor license agreements.  See the NOTICE file
 * distributed with this work for additional information
 * regarding copyright ownership.  The ASF licenses this file
 * to you under the Apache License, Version 2.0 (the
 * "License"); you may not use this file except in compliance
 * with the License.  You may obtain a copy of the License at
 *
 *     http://www.apache.org/licenses/LICENSE-2.0
 *
 * Unless required by applicable law or agreed to in writing,
 * software distributed under the License is distributed on an
 * "AS IS" BASIS, WITHOUT WARRANTIES OR CONDITIONS OF ANY
 * KIND, either express or implied.  See the License for the
 * specific language governing permissions and limitations
 * under the License.
 */
package org.apache.iotdb.db.qp.physical.sys;

import java.io.DataOutputStream;
import java.io.IOException;
import java.nio.ByteBuffer;
import java.util.ArrayList;
import java.util.List;
import java.util.Objects;
import org.apache.iotdb.db.exception.metadata.IllegalPathException;
import org.apache.iotdb.db.index.common.IndexType;
import org.apache.iotdb.db.metadata.PartialPath;
import org.apache.iotdb.db.qp.logical.Operator;
import org.apache.iotdb.db.qp.logical.Operator.OperatorType;
import org.apache.iotdb.db.qp.physical.PhysicalPlan;

public class DropIndexPlan extends PhysicalPlan {

  protected List<PartialPath> paths;
  private IndexType indexType;

  public DropIndexPlan() {
<<<<<<< HEAD
    super(false, OperatorType.DROP_INDEX);
=======
    super(false, Operator.OperatorType.DROP_INDEX);
>>>>>>> e5cf1819
  }

  public DropIndexPlan(List<PartialPath> paths, IndexType indexType) {
    super(false, OperatorType.DROP_INDEX);
    this.paths = paths;
    this.indexType = indexType;

  }

  @Override
  public void setPaths(List<PartialPath> paths) {
    this.paths = paths;
  }

  @Override
  public List<PartialPath> getPaths() {
    return paths;
  }

  public IndexType getIndexType() {
    return indexType;
  }

  public void setIndexType(IndexType indexType) {
    this.indexType = indexType;
  }


  @Override
  public void serialize(DataOutputStream stream) throws IOException {
    stream.writeByte((byte) PhysicalPlanType.DROP_INDEX.ordinal());
    stream.write((byte) indexType.serialize());

    stream.writeInt(paths.size());
    for (PartialPath path : paths) {
      putString(stream, path.getFullPath());
    }

    stream.writeLong(index);
  }

  @Override
  public void serialize(ByteBuffer buffer) {
    int type = PhysicalPlanType.DROP_INDEX.ordinal();
    buffer.put((byte) type);
    buffer.put((byte) indexType.serialize());

    buffer.putInt(paths.size());
    for (PartialPath path : paths) {
      putString(buffer, path.getFullPath());
    }

    buffer.putLong(index);
  }

  @Override
  public void deserialize(ByteBuffer buffer) throws IllegalPathException {
    indexType = IndexType.deserialize(buffer.get());

    int pathNum = buffer.getInt();
    paths = new ArrayList<>();
    for (int i = 0; i < pathNum; i++) {
      paths.add(new PartialPath(readString(buffer)));
    }

    this.index = buffer.getLong();
  }

  @Override
  public boolean equals(Object o) {
    if (this == o) {
      return true;
    }
    if (o == null || getClass() != o.getClass()) {
      return false;
    }
    DropIndexPlan that = (DropIndexPlan) o;
    return Objects.equals(paths, that.paths)
        && Objects.equals(indexType, that.indexType);
  }

  @Override
  public int hashCode() {
    return Objects.hash(paths, indexType);
  }

  @Override
  public String toString() {
    return String.format("paths: %s, index type: %s",
        paths, indexType);
  }
}<|MERGE_RESOLUTION|>--- conflicted
+++ resolved
@@ -37,11 +37,7 @@
   private IndexType indexType;
 
   public DropIndexPlan() {
-<<<<<<< HEAD
-    super(false, OperatorType.DROP_INDEX);
-=======
     super(false, Operator.OperatorType.DROP_INDEX);
->>>>>>> e5cf1819
   }
 
   public DropIndexPlan(List<PartialPath> paths, IndexType indexType) {
