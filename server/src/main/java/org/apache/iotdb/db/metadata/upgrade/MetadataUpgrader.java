--- conflicted
+++ resolved
@@ -85,11 +85,7 @@
   private File snapshotFile = new File(mtreeSnapshotPath);
   private File snapshotTmpFile = new File(mtreeSnapshotTmpPath);
 
-<<<<<<< HEAD
-  SchemaEngine schemaEngine = (SchemaEngine) IoTDB.schemaEngine;
-=======
   LocalSchemaProcessor schemaProcessor = IoTDB.schemaProcessor;
->>>>>>> 9c5fdd54
 
   /**
    * There are at most four files of old versions:
