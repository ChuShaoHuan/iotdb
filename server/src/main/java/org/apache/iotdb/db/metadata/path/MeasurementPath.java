/*
 * Licensed to the Apache Software Foundation (ASF) under one
 * or more contributor license agreements.  See the NOTICE file
 * distributed with this work for additional information
 * regarding copyright ownership.  The ASF licenses this file
 * to you under the Apache License, Version 2.0 (the
 * "License"); you may not use this file except in compliance
 * with the License.  You may obtain a copy of the License at
 *
 *      http://www.apache.org/licenses/LICENSE-2.0
 *
 * Unless required by applicable law or agreed to in writing,
 * software distributed under the License is distributed on an
 * "AS IS" BASIS, WITHOUT WARRANTIES OR CONDITIONS OF ANY
 * KIND, either express or implied.  See the License for the
 * specific language governing permissions and limitations
 * under the License.
 */
package org.apache.iotdb.db.metadata.path;

import java.io.IOException;
import java.io.Serializable;
import java.util.List;
import java.util.Set;
import org.apache.iotdb.db.conf.IoTDBConstant;
import org.apache.iotdb.db.engine.memtable.IWritableMemChunk;
import org.apache.iotdb.db.engine.querycontext.QueryDataSource;
import org.apache.iotdb.db.engine.querycontext.ReadOnlyMemChunk;
import org.apache.iotdb.db.engine.storagegroup.TsFileResource;
import org.apache.iotdb.db.exception.metadata.IllegalPathException;
import org.apache.iotdb.db.exception.query.QueryProcessException;
import org.apache.iotdb.db.query.context.QueryContext;
import org.apache.iotdb.db.query.filter.TsFileFilter;
import org.apache.iotdb.db.query.reader.series.SeriesReader;
import org.apache.iotdb.db.utils.TestOnly;
<<<<<<< HEAD
import org.apache.iotdb.tsfile.file.metadata.IChunkMetadata;
import org.apache.iotdb.tsfile.file.metadata.TimeseriesMetadata;
import org.apache.iotdb.tsfile.file.metadata.enums.TSDataType;
import org.apache.iotdb.tsfile.file.metadata.statistics.Statistics;
import org.apache.iotdb.tsfile.read.filter.basic.Filter;
import org.apache.iotdb.tsfile.write.schema.IMeasurementSchema;

=======
import org.apache.iotdb.db.utils.datastructure.TVList;
import org.apache.iotdb.tsfile.file.metadata.enums.TSDataType;
import org.apache.iotdb.tsfile.read.common.TimeRange;
import org.apache.iotdb.tsfile.read.filter.basic.Filter;
import org.apache.iotdb.tsfile.write.schema.IMeasurementSchema;

import java.io.IOException;
import java.util.List;
import java.util.Map;
import java.util.Set;

>>>>>>> 50fb89cb
public class MeasurementPath extends PartialPath {

  private IMeasurementSchema measurementSchema;

  private boolean isUnderAlignedEntity = false;

  // alias of measurement, null pointer cannot be serialized in thrift so empty string is instead
  private String measurementAlias = "";

  public MeasurementPath() {}

  public MeasurementPath(PartialPath measurementPath) {
    super(measurementPath.getNodes());
  }

  public MeasurementPath(String device, String measurement, IMeasurementSchema measurementSchema)
      throws IllegalPathException {
    super(device, measurement);
    this.measurementSchema = measurementSchema;
  }

  public IMeasurementSchema getMeasurementSchema() {
    return measurementSchema;
  }

  public void setMeasurementSchema(IMeasurementSchema measurementSchema) {
    this.measurementSchema = measurementSchema;
  }

  public String getMeasurementAlias() {
    return measurementAlias;
  }

  public void setMeasurementAlias(String measurementAlias) {
    if (measurementAlias != null) {
      this.measurementAlias = measurementAlias;
    }
  }

  public boolean isMeasurementAliasExists() {
    return measurementAlias != null && !measurementAlias.isEmpty();
  }

  @Override
  public String getFullPathWithAlias() {
    return getDevice() + IoTDBConstant.PATH_SEPARATOR + measurementAlias;
  }

  public boolean isUnderAlignedEntity() {
    return isUnderAlignedEntity;
  }

  public void setUnderAlignedEntity(boolean underAlignedEntity) {
    isUnderAlignedEntity = underAlignedEntity;
  }

  public PartialPath copy() {
    MeasurementPath result = new MeasurementPath();
    result.nodes = nodes;
    result.fullPath = fullPath;
    result.device = device;
    result.measurementAlias = measurementAlias;
    return result;
  }

  public SeriesReader createSeriesReader(
      Set<String> allSensors,
      TSDataType dataType,
      QueryContext context,
      QueryDataSource dataSource,
      Filter timeFilter,
      Filter valueFilter,
      TsFileFilter fileFilter,
      boolean ascending) {
    return new SeriesReader(
        this,
        allSensors,
        dataType,
        context,
        dataSource,
        timeFilter,
        valueFilter,
        fileFilter,
        ascending);
  }

  @TestOnly
  public SeriesReader createSeriesReader(
      Set<String> allSensors,
      TSDataType dataType,
      QueryContext context,
      List<TsFileResource> seqFileResource,
      List<TsFileResource> unseqFileResource,
      Filter timeFilter,
      Filter valueFilter,
      boolean ascending) {
    return new SeriesReader(
        this,
        allSensors,
        dataType,
        context,
        seqFileResource,
        unseqFileResource,
        timeFilter,
        valueFilter,
        ascending);
  }

  @Override
<<<<<<< HEAD
  public TsFileResource createTsFileResource(List<ReadOnlyMemChunk> readOnlyMemChunk,
      List<IChunkMetadata> chunkMetadataList, TsFileResource originTsFileResource)
      throws IOException {
    TsFileResource tsFileResource = new TsFileResource(readOnlyMemChunk, chunkMetadataList, originTsFileResource);
    tsFileResource.setTimeSeriesMetadata(generateTimeSeriesMetadata(readOnlyMemChunk, chunkMetadataList));
    return tsFileResource;
  }

  /**
   * Because the unclosed tsfile don't have TimeSeriesMetadata and memtables in the memory don't
   * have chunkMetadata, but query will use these, so we need to generate it for them.
   */
  private TimeseriesMetadata generateTimeSeriesMetadata(List<ReadOnlyMemChunk> readOnlyMemChunk,
      List<IChunkMetadata> chunkMetadataList) throws IOException {
    TimeseriesMetadata timeSeriesMetadata = new TimeseriesMetadata();
    timeSeriesMetadata.setMeasurementId(measurementSchema.getMeasurementId());
    timeSeriesMetadata.setTSDataType(measurementSchema.getType());
    timeSeriesMetadata.setOffsetOfChunkMetaDataList(-1);
    timeSeriesMetadata.setDataSizeOfChunkMetaDataList(-1);

    Statistics<? extends Serializable> seriesStatistics =
        Statistics.getStatsByType(timeSeriesMetadata.getTSDataType());
    // flush chunkMetadataList one by one
    for (IChunkMetadata chunkMetadata : chunkMetadataList) {
      seriesStatistics.mergeStatistics(chunkMetadata.getStatistics());
    }

    for (ReadOnlyMemChunk memChunk : readOnlyMemChunk) {
      if (!memChunk.isEmpty()) {
        seriesStatistics.mergeStatistics(memChunk.getChunkMetaData().getStatistics());
      }
    }
    timeSeriesMetadata.setStatistics(seriesStatistics);
    return timeSeriesMetadata;
=======
  public ReadOnlyMemChunk getReadOnlyMemChunkFromMemTable(
      Map<String, Map<String, IWritableMemChunk>> memTableMap, List<TimeRange> deletionList)
      throws QueryProcessException, IOException {
    // check If Memtable Contains this path
    if (!memTableMap.containsKey(getDevice())
        || !memTableMap.get(getDevice()).containsKey(getMeasurement())) {
      return null;
    }
    IWritableMemChunk memChunk = memTableMap.get(getDevice()).get(getMeasurement());
    // get sorted tv list is synchronized so different query can get right sorted list reference
    TVList chunkCopy = memChunk.getSortedTvListForQuery();
    int curSize = chunkCopy.size();
    return new ReadOnlyMemChunk(
        getMeasurement(),
        measurementSchema.getType(),
        measurementSchema.getEncodingType(),
        chunkCopy,
        measurementSchema.getProps(),
        curSize,
        deletionList);
>>>>>>> 50fb89cb
  }
}<|MERGE_RESOLUTION|>--- conflicted
+++ resolved
@@ -18,10 +18,6 @@
  */
 package org.apache.iotdb.db.metadata.path;
 
-import java.io.IOException;
-import java.io.Serializable;
-import java.util.List;
-import java.util.Set;
 import org.apache.iotdb.db.conf.IoTDBConstant;
 import org.apache.iotdb.db.engine.memtable.IWritableMemChunk;
 import org.apache.iotdb.db.engine.querycontext.QueryDataSource;
@@ -33,27 +29,21 @@
 import org.apache.iotdb.db.query.filter.TsFileFilter;
 import org.apache.iotdb.db.query.reader.series.SeriesReader;
 import org.apache.iotdb.db.utils.TestOnly;
-<<<<<<< HEAD
+import org.apache.iotdb.db.utils.datastructure.TVList;
 import org.apache.iotdb.tsfile.file.metadata.IChunkMetadata;
 import org.apache.iotdb.tsfile.file.metadata.TimeseriesMetadata;
 import org.apache.iotdb.tsfile.file.metadata.enums.TSDataType;
 import org.apache.iotdb.tsfile.file.metadata.statistics.Statistics;
-import org.apache.iotdb.tsfile.read.filter.basic.Filter;
-import org.apache.iotdb.tsfile.write.schema.IMeasurementSchema;
-
-=======
-import org.apache.iotdb.db.utils.datastructure.TVList;
-import org.apache.iotdb.tsfile.file.metadata.enums.TSDataType;
 import org.apache.iotdb.tsfile.read.common.TimeRange;
 import org.apache.iotdb.tsfile.read.filter.basic.Filter;
 import org.apache.iotdb.tsfile.write.schema.IMeasurementSchema;
 
 import java.io.IOException;
+import java.io.Serializable;
 import java.util.List;
 import java.util.Map;
 import java.util.Set;
 
->>>>>>> 50fb89cb
 public class MeasurementPath extends PartialPath {
 
   private IMeasurementSchema measurementSchema;
@@ -163,12 +153,15 @@
   }
 
   @Override
-<<<<<<< HEAD
-  public TsFileResource createTsFileResource(List<ReadOnlyMemChunk> readOnlyMemChunk,
-      List<IChunkMetadata> chunkMetadataList, TsFileResource originTsFileResource)
+  public TsFileResource createTsFileResource(
+      List<ReadOnlyMemChunk> readOnlyMemChunk,
+      List<IChunkMetadata> chunkMetadataList,
+      TsFileResource originTsFileResource)
       throws IOException {
-    TsFileResource tsFileResource = new TsFileResource(readOnlyMemChunk, chunkMetadataList, originTsFileResource);
-    tsFileResource.setTimeSeriesMetadata(generateTimeSeriesMetadata(readOnlyMemChunk, chunkMetadataList));
+    TsFileResource tsFileResource =
+        new TsFileResource(readOnlyMemChunk, chunkMetadataList, originTsFileResource);
+    tsFileResource.setTimeSeriesMetadata(
+        generateTimeSeriesMetadata(readOnlyMemChunk, chunkMetadataList));
     return tsFileResource;
   }
 
@@ -176,8 +169,9 @@
    * Because the unclosed tsfile don't have TimeSeriesMetadata and memtables in the memory don't
    * have chunkMetadata, but query will use these, so we need to generate it for them.
    */
-  private TimeseriesMetadata generateTimeSeriesMetadata(List<ReadOnlyMemChunk> readOnlyMemChunk,
-      List<IChunkMetadata> chunkMetadataList) throws IOException {
+  private TimeseriesMetadata generateTimeSeriesMetadata(
+      List<ReadOnlyMemChunk> readOnlyMemChunk, List<IChunkMetadata> chunkMetadataList)
+      throws IOException {
     TimeseriesMetadata timeSeriesMetadata = new TimeseriesMetadata();
     timeSeriesMetadata.setMeasurementId(measurementSchema.getMeasurementId());
     timeSeriesMetadata.setTSDataType(measurementSchema.getType());
@@ -198,7 +192,9 @@
     }
     timeSeriesMetadata.setStatistics(seriesStatistics);
     return timeSeriesMetadata;
-=======
+  }
+
+  @Override
   public ReadOnlyMemChunk getReadOnlyMemChunkFromMemTable(
       Map<String, Map<String, IWritableMemChunk>> memTableMap, List<TimeRange> deletionList)
       throws QueryProcessException, IOException {
@@ -219,6 +215,5 @@
         measurementSchema.getProps(),
         curSize,
         deletionList);
->>>>>>> 50fb89cb
   }
 }