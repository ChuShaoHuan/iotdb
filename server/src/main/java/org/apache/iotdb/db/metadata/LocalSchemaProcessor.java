--- conflicted
+++ resolved
@@ -497,19 +497,7 @@
    */
   public int getNodesCountInGivenLevel(PartialPath pathPattern, int level, boolean isPrefixMatch)
       throws MetadataException {
-<<<<<<< HEAD
-    Pair<Integer, Set<PartialPath>> pair =
-        configManager.getNodesCountInGivenLevel(pathPattern, level, isPrefixMatch);
-    int count = pair.left;
-    for (PartialPath storageGroup : pair.right) {
-      for (ISchemaRegion schemaRegion : getInvolvedSchemaRegions(storageGroup, isPrefixMatch)) {
-        count += schemaRegion.getNodesCountInGivenLevel(pathPattern, level, isPrefixMatch);
-      }
-    }
-    return count;
-=======
     return getNodesListInGivenLevel(pathPattern, level, isPrefixMatch).size();
->>>>>>> fbfb3ebe
   }
 
   /**
@@ -575,14 +563,8 @@
         configManager.getNodesListInGivenLevel(pathPattern, nodeLevel, isPrefixMatch, filter);
     Set<PartialPath> result = new TreeSet<>(pair.left);
     for (PartialPath storageGroup : pair.right) {
-<<<<<<< HEAD
       for (ISchemaRegion schemaRegion : getSchemaRegionsByStorageGroup(storageGroup)) {
-        result.addAll(schemaRegion.getNodesListInGivenLevel(pathPattern, nodeLevel, filter));
-=======
-      for (SchemaRegion schemaRegion : getSchemaRegionsByStorageGroup(storageGroup)) {
-        result.addAll(
-            schemaRegion.getNodesListInGivenLevel(pathPattern, nodeLevel, isPrefixMatch, filter));
->>>>>>> fbfb3ebe
+        result.addAll(schemaRegion.getNodesListInGivenLevel(pathPattern, nodeLevel, isPrefixMatch,filter));
       }
     }
     return new ArrayList<>(result);
