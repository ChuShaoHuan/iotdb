--- conflicted
+++ resolved
@@ -123,14 +123,10 @@
     recoverResourceFromWriter(restorableTsFileIOWriter);
 
     // redo logs
-<<<<<<< HEAD
-    long start = System.currentTimeMillis();
-    redoLogs(restorableTsFileIOWriter);
-    logger.debug("Redoing logs of {} costs {}ms", file, System.currentTimeMillis() - start);
-=======
     if (needRedoWal) {
+      long start = System.currentTimeMillis();
       redoLogs(restorableTsFileIOWriter);
->>>>>>> 07ab57d8
+      logger.debug("Redoing logs of {} costs {}ms", file, System.currentTimeMillis() - start);
 
       // clean logs
       try {
