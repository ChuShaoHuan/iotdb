--- conflicted
+++ resolved
@@ -26,7 +26,6 @@
 import org.apache.iotdb.db.qp.logical.Operator.OperatorType;
 import org.apache.iotdb.db.qp.physical.PhysicalPlan;
 import org.apache.iotdb.db.utils.QueryDataSetUtils;
-import org.apache.iotdb.db.utils.TestOnly;
 import org.apache.iotdb.tsfile.exception.write.UnSupportedDataTypeException;
 import org.apache.iotdb.tsfile.file.metadata.enums.TSDataType;
 import org.apache.iotdb.tsfile.read.TimeValuePair;
@@ -161,65 +160,6 @@
     }
   }
 
-<<<<<<< HEAD
-=======
-  private void serializeValues(DataOutputStream stream) throws IOException {
-    for (int i = 0; i < measurements.length; i++) {
-      if (measurements[i] == null) {
-        continue;
-      }
-      serializeColumn(dataTypes[i], columns[i], stream, index);
-    }
-  }
-
-  private void serializeColumn(TSDataType dataType, Object column, DataOutputStream stream,
-      Set<Integer> index)
-      throws IOException {
-    switch (dataType) {
-      case INT32:
-        int[] intValues = (int[]) column;
-        for(int loc : index){
-          stream.writeInt(intValues[loc]);
-        }
-        break;
-      case INT64:
-        long[] longValues = (long[]) column;
-        for(int loc : index){
-          stream.writeLong(longValues[loc]);
-        }
-        break;
-      case FLOAT:
-        float[] floatValues = (float[]) column;
-        for(int loc : index){
-          stream.writeFloat(floatValues[loc]);
-        }
-        break;
-      case DOUBLE:
-        double[] doubleValues = (double[]) column;
-        for(int loc : index){
-          stream.writeDouble(doubleValues[loc]);
-        }
-        break;
-      case BOOLEAN:
-        boolean[] boolValues = (boolean[]) column;
-        for(int loc : index){
-          stream.write(BytesUtils.boolToByte(boolValues[loc]));
-        }
-        break;
-      case TEXT:
-        Binary[] binaryValues = (Binary[]) column;
-        for(int loc : index){
-          stream.writeInt(binaryValues[loc].getLength());
-          stream.write(binaryValues[loc].getValues());
-        }
-        break;
-      default:
-        throw new UnSupportedDataTypeException(
-            String.format(DATATYPE_UNSUPPORTED, dataType));
-    }
-  }
->>>>>>> ccc627ab
-
   @Override
   public void serialize(ByteBuffer buffer) {
     int type = PhysicalPlanType.BATCHINSERT.ordinal();
