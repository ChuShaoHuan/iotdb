/*
 * Licensed to the Apache Software Foundation (ASF) under one
 * or more contributor license agreements.  See the NOTICE file
 * distributed with this work for additional information
 * regarding copyright ownership.  The ASF licenses this file
 * to you under the Apache License, Version 2.0 (the
 * "License"); you may not use this file except in compliance
 * with the License.  You may obtain a copy of the License at
 *
 *     http://www.apache.org/licenses/LICENSE-2.0
 *
 * Unless required by applicable law or agreed to in writing,
 * software distributed under the License is distributed on an
 * "AS IS" BASIS, WITHOUT WARRANTIES OR CONDITIONS OF ANY
 * KIND, either express or implied.  See the License for the
 * specific language governing permissions and limitations
 * under the License.
 */
package org.apache.iotdb.db.engine;

import java.io.File;
import java.io.IOException;
import java.util.ArrayList;
import java.util.ConcurrentModificationException;
import java.util.HashMap;
import java.util.List;
import java.util.Map;
import java.util.Map.Entry;
import java.util.concurrent.Callable;
import java.util.concurrent.ConcurrentHashMap;
import java.util.concurrent.ExecutionException;
import java.util.concurrent.ExecutorService;
import java.util.concurrent.Executors;
import java.util.concurrent.Future;
import java.util.concurrent.ScheduledExecutorService;
import java.util.concurrent.TimeUnit;
import org.apache.commons.io.FileUtils;
import org.apache.iotdb.db.concurrent.IoTDBThreadPoolFactory;
import org.apache.iotdb.db.conf.IoTDBConfig;
import org.apache.iotdb.db.conf.IoTDBDescriptor;
import org.apache.iotdb.db.conf.ServerConfigConsistent;
import org.apache.iotdb.db.engine.fileSystem.SystemFileFactory;
import org.apache.iotdb.db.engine.flush.TsFileFlushPolicy;
import org.apache.iotdb.db.engine.flush.TsFileFlushPolicy.DirectFlushPolicy;
import org.apache.iotdb.db.engine.querycontext.QueryDataSource;
import org.apache.iotdb.db.engine.storagegroup.StorageGroupProcessor;
import org.apache.iotdb.db.engine.storagegroup.TsFileProcessor;
import org.apache.iotdb.db.engine.storagegroup.TsFileResource;
import org.apache.iotdb.db.exception.LoadFileException;
import org.apache.iotdb.db.exception.StorageEngineException;
import org.apache.iotdb.db.exception.metadata.MetadataException;
import org.apache.iotdb.db.exception.metadata.StorageGroupNotSetException;
import org.apache.iotdb.db.exception.query.QueryProcessException;
import org.apache.iotdb.db.exception.runtime.StorageEngineFailureException;
import org.apache.iotdb.db.exception.StorageGroupProcessorException;
import org.apache.iotdb.db.exception.WriteProcessException;
import org.apache.iotdb.db.metadata.MManager;
import org.apache.iotdb.db.metadata.mnode.StorageGroupMNode;
import org.apache.iotdb.db.qp.physical.crud.InsertTabletPlan;
import org.apache.iotdb.db.qp.physical.crud.InsertPlan;
import org.apache.iotdb.db.query.context.QueryContext;
import org.apache.iotdb.db.query.control.QueryFileManager;
import org.apache.iotdb.db.service.IService;
import org.apache.iotdb.db.service.ServiceType;
import org.apache.iotdb.db.utils.FilePathUtils;
import org.apache.iotdb.db.utils.TestOnly;
import org.apache.iotdb.db.utils.UpgradeUtils;
import org.apache.iotdb.service.rpc.thrift.TSStatus;
import org.apache.iotdb.tsfile.file.metadata.enums.TSDataType;
import org.apache.iotdb.tsfile.read.expression.impl.SingleSeriesExpression;
import org.slf4j.Logger;
import org.slf4j.LoggerFactory;

public class StorageEngine implements IService {

  private final Logger logger;
  private static final IoTDBConfig config = IoTDBDescriptor.getInstance().getConfig();
  private static final long TTL_CHECK_INTERVAL = 60 * 1000L;

  /**
   * a folder (system/storage_groups/ by default) that persist system info. Each Storage Processor
   * will have a subfolder under the systemDir.
   */
  private final String systemDir;

  /**
   * storage group name -> storage group processor
   */
  private final ConcurrentHashMap<String, StorageGroupProcessor> processorMap = new ConcurrentHashMap<>();

  private static final ExecutorService recoveryThreadPool = IoTDBThreadPoolFactory
      .newFixedThreadPool(Runtime.getRuntime().availableProcessors(), "Recovery-Thread-Pool");

  static class InstanceHolder {

    private InstanceHolder() {
      // forbidding instantiation
    }

    private static final StorageEngine INSTANCE = new StorageEngine();
  }

  public static StorageEngine getInstance() {
    return InstanceHolder.INSTANCE;
  }

  private ScheduledExecutorService ttlCheckThread;
  private TsFileFlushPolicy fileFlushPolicy = new DirectFlushPolicy();

  /**
   * Time range for dividing storage group, the time unit is the same with IoTDB's
   * TimestampPrecision
   */
  @ServerConfigConsistent
  private static long timePartitionInterval = -1;

  /**
   * whether enable data partition
   * if disabled, all data belongs to partition 0
   */
  @ServerConfigConsistent
  private static boolean enablePartition =
      IoTDBDescriptor.getInstance().getConfig().isEnablePartition();

  private StorageEngine() {
    logger = LoggerFactory.getLogger(StorageEngine.class);
    systemDir = FilePathUtils.regularizePath(config.getSystemDir()) + "storage_groups";

    // build time Interval to divide time partition
    if (!enablePartition) {
      timePartitionInterval = Long.MAX_VALUE;
    } else {
      initTimePartition();
    }

    // create systemDir
    try {
      FileUtils.forceMkdir(SystemFileFactory.INSTANCE.getFile(systemDir));
    } catch (IOException e) {
      throw new StorageEngineFailureException(e);
    }
    // recover upgrade process
    UpgradeUtils.recoverUpgrade();

    /*
     * recover all storage group processors.
     */
    List<StorageGroupMNode> sgNodes = MManager.getInstance().getAllStorageGroupNodes();
    List<Future> futures = new ArrayList<>();
    for (StorageGroupMNode storageGroup : sgNodes) {
      futures.add(recoveryThreadPool.submit((Callable<Void>) () -> {
        try {
          StorageGroupProcessor processor = new StorageGroupProcessor(systemDir,
              storageGroup.getFullPath(), fileFlushPolicy);
          processor.setDataTTL(storageGroup.getDataTTL());
          processorMap.put(storageGroup.getFullPath(), processor);
          logger.info("Storage Group Processor {} is recovered successfully",
              storageGroup.getFullPath());
        } catch (Exception e) {
          logger.error("meet error when recovering storage group: {}", storageGroup, e);
        }
        return null;
      }));
    }
    for (Future future : futures) {
      try {
        future.get();
      } catch (InterruptedException | ExecutionException e) {
        throw new StorageEngineFailureException("StorageEngine failed to recover.", e);
      }
    }
    recoveryThreadPool.shutdown();
  }

  private static void initTimePartition() {
    timePartitionInterval = convertMilliWithPrecision(IoTDBDescriptor.getInstance().
        getConfig().getPartitionInterval() * 1000L);
  }

  public static long convertMilliWithPrecision(long milliTime) {
    long result = milliTime;
    String timePrecision = IoTDBDescriptor.getInstance().getConfig().getTimestampPrecision();
    switch (timePrecision) {
      case "ns":
        result = milliTime * 1000_000L;
        break;
      case "us":
        result = milliTime * 1000L;
        break;
      default:
        break;
    }
    return result;
  }

  @Override
  public void start() {
    ttlCheckThread = Executors.newSingleThreadScheduledExecutor();
    ttlCheckThread.scheduleAtFixedRate(this::checkTTL, TTL_CHECK_INTERVAL, TTL_CHECK_INTERVAL
        , TimeUnit.MILLISECONDS);
  }

  private void checkTTL() {
    try {
      for (StorageGroupProcessor processor : processorMap.values()) {
        processor.checkFilesTTL();
      }
    } catch (ConcurrentModificationException e) {
      // ignore
    } catch (Exception e) {
      logger.error("An error occurred when checking TTL", e);
    }
  }

  @Override
  public void stop() {
    syncCloseAllProcessor();
    if (ttlCheckThread != null) {
      ttlCheckThread.shutdownNow();
      try {
        ttlCheckThread.awaitTermination(30, TimeUnit.SECONDS);
      } catch (InterruptedException e) {
        logger.warn("TTL check thread still doesn't exit after 30s");
      }
    }
    recoveryThreadPool.shutdownNow();
    this.reset();
  }

  @Override
  public ServiceType getID() {
    return ServiceType.STORAGE_ENGINE_SERVICE;
  }

  public StorageGroupProcessor getProcessor(String path) throws StorageEngineException {
    String storageGroupName;
    try {
      storageGroupName = MManager.getInstance().getStorageGroupName(path);
      StorageGroupProcessor processor;
      processor = processorMap.get(storageGroupName);
      if (processor == null) {
        storageGroupName = storageGroupName.intern();
        synchronized (storageGroupName) {
          processor = processorMap.get(storageGroupName);
          if (processor == null) {
            logger.info("construct a processor instance, the storage group is {}, Thread is {}",
                storageGroupName, Thread.currentThread().getId());
            processor = new StorageGroupProcessor(systemDir, storageGroupName, fileFlushPolicy);
            StorageGroupMNode storageGroup = MManager.getInstance()
                .getStorageGroupNode(storageGroupName);
            processor.setDataTTL(storageGroup.getDataTTL());
            processorMap.put(storageGroupName, processor);
          }
        }
      }
      return processor;
    } catch (StorageGroupProcessorException | MetadataException e) {
      throw new StorageEngineException(e);
    }
  }


  /**
   * This function is just for unit test.
   */
  public synchronized void reset() {
    processorMap.clear();
  }


  /**
   * insert an InsertPlan to a storage group.
   *
   * @param insertPlan physical plan of insertion
   */
  public void insert(InsertPlan insertPlan) throws StorageEngineException {

    StorageGroupProcessor storageGroupProcessor = getProcessor(insertPlan.getDeviceId());

    // TODO monitor: update statistics
    try {
      storageGroupProcessor.insert(insertPlan);
    } catch (WriteProcessException e) {
      throw new StorageEngineException(e);
    }
  }

  /**
   * insert a InsertTabletPlan to a storage group
   *
   * @return result of each row
   */
  public TSStatus[] insertTablet(InsertTabletPlan insertTabletPlan) throws StorageEngineException {
    StorageGroupProcessor storageGroupProcessor;
    try {
      storageGroupProcessor = getProcessor(insertTabletPlan.getDeviceId());
    } catch (StorageEngineException e) {
      logger.warn("get StorageGroupProcessor of device {} failed, because {}",
          insertTabletPlan.getDeviceId(),
          e.getMessage(), e);
      throw new StorageEngineException(e);
    }

    // TODO monitor: update statistics
    try {
      return storageGroupProcessor.insertTablet(insertTabletPlan);
    } catch (WriteProcessException e) {
      throw new StorageEngineException(e);
    }
  }

  /**
   * flush command Sync asyncCloseOneProcessor all file node processors.
   */
  public void syncCloseAllProcessor() {
    logger.info("Start closing all storage group processor");
    for (StorageGroupProcessor processor : processorMap.values()) {
      processor.syncCloseAllWorkingTsFileProcessors();
    }
  }

  public void asyncCloseProcessor(String storageGroupName, boolean isSeq)
      throws StorageGroupNotSetException {
    StorageGroupProcessor processor = processorMap.get(storageGroupName);
    if (processor != null) {
      logger.info("async closing sg processor is called for closing {}, seq = {}", storageGroupName,
          isSeq);
      processor.writeLock();
      try {
        if (isSeq) {
          // to avoid concurrent modification problem, we need a new array list
          for (TsFileProcessor tsfileProcessor : new ArrayList<>(
              processor.getWorkSequenceTsFileProcessors())) {
            processor.asyncCloseOneTsFileProcessor(true, tsfileProcessor);
          }
        } else {
          // to avoid concurrent modification problem, we need a new array list
          for (TsFileProcessor tsfileProcessor : new ArrayList<>(
              processor.getWorkUnsequenceTsFileProcessor())) {
            processor.asyncCloseOneTsFileProcessor(false, tsfileProcessor);
          }
        }
      } finally {
        processor.writeUnlock();
      }
    } else {
      throw new StorageGroupNotSetException(storageGroupName);
    }
  }

  public void asyncCloseProcessor(String storageGroupName, long partitionId, boolean isSeq)
      throws StorageGroupNotSetException {
    StorageGroupProcessor processor = processorMap.get(storageGroupName);
    if (processor != null) {
      logger.info("async closing sg processor is called for closing {}, seq = {}, partitionId = {}",
          storageGroupName, isSeq, partitionId);
      processor.writeLock();
      // to avoid concurrent modification problem, we need a new array list
      List<TsFileProcessor> processors = isSeq ?
          new ArrayList<>(processor.getWorkSequenceTsFileProcessors()) :
          new ArrayList<>(processor.getWorkUnsequenceTsFileProcessor());
      try {
        for (TsFileProcessor tsfileProcessor : processors) {
          if (tsfileProcessor.getTimeRangeId() == partitionId) {
            processor.asyncCloseOneTsFileProcessor(isSeq, tsfileProcessor);
            break;
          }
        }
      } finally {
        processor.writeUnlock();
      }
    } else {
      throw new StorageGroupNotSetException(storageGroupName);
    }
  }

  /**
   * update data.
   */
  public void update(String deviceId, String measurementId, long startTime, long endTime,
      TSDataType type, String v) {
    // TODO
  }

  /**
   * delete data of timeseries "{deviceId}.{measurementId}" with time <= timestamp.
   */
  public void delete(String deviceId, String measurementId, long timestamp)
      throws StorageEngineException {
    StorageGroupProcessor storageGroupProcessor = getProcessor(deviceId);
    try {
      storageGroupProcessor.delete(deviceId, measurementId, timestamp);
    } catch (IOException e) {
      throw new StorageEngineException(e.getMessage());
    }
  }

  /**
   * query data.
   */
  public QueryDataSource query(SingleSeriesExpression seriesExpression, QueryContext context,
      QueryFileManager filePathsManager)
      throws StorageEngineException, QueryProcessException {
    String deviceId = seriesExpression.getSeriesPath().getDevice();
    String measurementId = seriesExpression.getSeriesPath().getMeasurement();
    StorageGroupProcessor storageGroupProcessor = getProcessor(deviceId);
    return storageGroupProcessor
        .query(deviceId, measurementId, context, filePathsManager, seriesExpression.getFilter());
  }

  /**
   * count all Tsfiles which need to be upgraded
   *
   * @return total num of the tsfiles which need to be upgraded
   */
  public int countUpgradeFiles() {
    int totalUpgradeFileNum = 0;
    for (StorageGroupProcessor storageGroupProcessor : processorMap.values()) {
      totalUpgradeFileNum += storageGroupProcessor.countUpgradeFiles();
    }
    return totalUpgradeFileNum;
  }

  /**
   * upgrade all storage groups.
   *
   * @throws StorageEngineException StorageEngineException
   */
  public void upgradeAll() throws StorageEngineException {
    if (IoTDBDescriptor.getInstance().getConfig().isReadOnly()) {
      throw new StorageEngineException(
          "Current system mode is read only, does not support file upgrade");
    }
    for (StorageGroupProcessor storageGroupProcessor : processorMap.values()) {
      storageGroupProcessor.upgrade();
    }
  }

  /**
   * merge all storage groups.
   *
   * @throws StorageEngineException StorageEngineException
   */
  public void mergeAll(boolean fullMerge) throws StorageEngineException {
    if (IoTDBDescriptor.getInstance().getConfig().isReadOnly()) {
      throw new StorageEngineException("Current system mode is read only, does not support merge");
    }
    for (StorageGroupProcessor storageGroupProcessor : processorMap.values()) {
      storageGroupProcessor.merge(fullMerge);
    }
  }

  /**
   * delete all data files (both memory data and file on disk) in a storage group. It is used when
   * there is no timeseries (which are all deleted) in this storage group)
   */
  public void deleteAllDataFilesInOneStorageGroup(String storageGroupName) {
    if (processorMap.containsKey(storageGroupName)) {
      syncDeleteDataFiles(storageGroupName);
    }
  }

  private void syncDeleteDataFiles(String storageGroupName) {
    logger.info("Force to delete the data in storage group processor {}", storageGroupName);
    StorageGroupProcessor processor = processorMap.get(storageGroupName);
    processor.syncDeleteDataFiles();
  }

  /**
   * delete all data of storage groups' timeseries.
   */
  public synchronized boolean deleteAll() {
    logger.info("Start deleting all storage groups' timeseries");
    syncCloseAllProcessor();
    for (String storageGroup : MManager.getInstance().getAllStorageGroupNames()) {
      this.deleteAllDataFilesInOneStorageGroup(storageGroup);
    }
    return true;
  }

  public void setTTL(String storageGroup, long dataTTL) throws StorageEngineException {
    StorageGroupProcessor storageGroupProcessor = getProcessor(storageGroup);
    storageGroupProcessor.setDataTTL(dataTTL);
  }

  public void deleteStorageGroup(String storageGroupName) {
    deleteAllDataFilesInOneStorageGroup(storageGroupName);
    StorageGroupProcessor processor = processorMap.remove(storageGroupName);
    if (processor != null) {
      processor.deleteFolder(systemDir);
    }
  }

  public void loadNewTsFileForSync(TsFileResource newTsFileResource)
      throws StorageEngineException, LoadFileException {
    getProcessor(newTsFileResource.getFile().getParentFile().getName())
        .loadNewTsFileForSync(newTsFileResource);
  }

  public void loadNewTsFile(TsFileResource newTsFileResource)
      throws LoadFileException, StorageEngineException, MetadataException {
    Map<String, Integer> deviceMap = newTsFileResource.getDeviceToIndexMap();
    if (deviceMap == null || deviceMap.isEmpty()) {
      throw new StorageEngineException("Can not get the corresponding storage group.");
    }
    String device = deviceMap.keySet().iterator().next();
    String storageGroupName = MManager.getInstance().getStorageGroupName(device);
    getProcessor(storageGroupName).loadNewTsFile(newTsFileResource);
  }

  public boolean deleteTsfileForSync(File deletedTsfile)
      throws StorageEngineException {
    return getProcessor(deletedTsfile.getParentFile().getName()).deleteTsfile(deletedTsfile);
  }

  public boolean deleteTsfile(File deletedTsfile) throws StorageEngineException {
    return getProcessor(getSgByEngineFile(deletedTsfile)).deleteTsfile(deletedTsfile);
  }

  public boolean moveTsfile(File tsfileToBeMoved, File targetDir)
      throws StorageEngineException, IOException {
    return getProcessor(getSgByEngineFile(tsfileToBeMoved)).moveTsfile(tsfileToBeMoved, targetDir);
  }

  /**
   * The internal file means that the file is in the engine, which is different from those external
   * files which are not loaded.
   *
   * @param file internal file
   * @return sg name
   */
  private String getSgByEngineFile(File file) {
    return file.getParentFile().getParentFile().getName();
  }

  /**
   * @return TsFiles (seq or unseq) grouped by their storage group and partition number.
   */
  public Map<String, Map<Long, List<TsFileResource>>> getAllClosedStorageGroupTsFile() {
    Map<String, Map<Long, List<TsFileResource>>> ret = new HashMap<>();
    for (Entry<String, StorageGroupProcessor> entry : processorMap.entrySet()) {
      List<TsFileResource> allResources = entry.getValue().getSequenceFileTreeSet();
      allResources.addAll(entry.getValue().getUnSequenceFileList());
      for (TsFileResource sequenceFile : allResources) {
        if (!sequenceFile.isClosed()) {
          continue;
        }
        long partitionNum = sequenceFile.getTimePartition();
        Map<Long, List<TsFileResource>> storageGroupFiles = ret.computeIfAbsent(entry.getKey()
            , n -> new HashMap<>());
        storageGroupFiles.computeIfAbsent(partitionNum, n -> new ArrayList<>()).add(sequenceFile);
      }
    }
    return ret;
  }

  public void setFileFlushPolicy(TsFileFlushPolicy fileFlushPolicy) {
    this.fileFlushPolicy = fileFlushPolicy;
  }

  public boolean isFileAlreadyExist(TsFileResource tsFileResource, String storageGroup,
      long partitionNum) {
    StorageGroupProcessor processor = processorMap.get(storageGroup);
    return processor != null && processor.isFileAlreadyExist(tsFileResource, partitionNum);
  }

  public static long getTimePartitionInterval() {
    if (timePartitionInterval == -1) {
      initTimePartition();
    }
    return timePartitionInterval;
  }

  public static void setTimePartitionInterval(long timePartitionInterval) {
    StorageEngine.timePartitionInterval = timePartitionInterval;
  }

  public static long getTimePartition(long time) {
    return enablePartition ? time / timePartitionInterval : 0;
  }

  /**
   * Set the version of given partition to newMaxVersion if it is larger than the current version.
   * @param storageGroup
   * @param partitionId
   * @param newMaxVersion
   */
  public void setPartitionVersionToMax(String storageGroup, long partitionId, long newMaxVersion)
      throws StorageEngineException {
    getProcessor(storageGroup).setPartitionFileVersionToMax(partitionId, newMaxVersion);
  }
<<<<<<< HEAD

  @TestOnly
  public static void setEnablePartition(boolean enablePartition) {
    StorageEngine.enablePartition = enablePartition;
  }

  @TestOnly
  public static boolean isEnablePartition() {
    return enablePartition;
  }
=======
>>>>>>> 1079e2e0
}<|MERGE_RESOLUTION|>--- conflicted
+++ resolved
@@ -589,7 +589,6 @@
       throws StorageEngineException {
     getProcessor(storageGroup).setPartitionFileVersionToMax(partitionId, newMaxVersion);
   }
-<<<<<<< HEAD
 
   @TestOnly
   public static void setEnablePartition(boolean enablePartition) {
@@ -600,6 +599,4 @@
   public static boolean isEnablePartition() {
     return enablePartition;
   }
-=======
->>>>>>> 1079e2e0
 }