--- conflicted
+++ resolved
@@ -82,7 +82,7 @@
    * @param context query context
    */
   public QueryDataSet executeWithoutValueFilter(QueryContext context)
-      throws StorageEngineException, IOException, QueryProcessException {
+      throws MetadataException, IOException, QueryProcessException, StorageEngineException {
     Filter timeFilter = null;
     if (expression != null) {
       timeFilter = ((GlobalTimeExpression) expression).getFilter();
@@ -93,19 +93,8 @@
     List<AggregateFunction> aggregateFunctions = new ArrayList<>();
     for (int i = 0; i < selectedSeries.size(); i++) {
       // construct AggregateFunction
-<<<<<<< HEAD
-      AggregateFunction function;
-      try {
-        TSDataType tsDataType = MManager.getInstance()
-            .getSeriesType(selectedSeries.get(i).getFullPath());
-        function = AggreFuncFactory.getAggrFuncByName(aggres.get(i), tsDataType);
-      } catch (MetadataException e) {
-        throw new QueryProcessException(e);
-      }
-=======
       TSDataType tsDataType = dataTypes.get(i);
       AggregateFunction function = AggreFuncFactory.getAggrFuncByName(aggres.get(i), tsDataType);
->>>>>>> 22001156
       function.init();
       aggregateFunctions.add(function);
 
