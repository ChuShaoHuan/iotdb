/*
 * Licensed to the Apache Software Foundation (ASF) under one
 * or more contributor license agreements.  See the NOTICE file
 * distributed with this work for additional information
 * regarding copyright ownership.  The ASF licenses this file
 * to you under the Apache License, Version 2.0 (the
 * "License"); you may not use this file except in compliance
 * with the License.  You may obtain a copy of the License at
 *
 *     http://www.apache.org/licenses/LICENSE-2.0
 *
 * Unless required by applicable law or agreed to in writing,
 * software distributed under the License is distributed on an
 * "AS IS" BASIS, WITHOUT WARRANTIES OR CONDITIONS OF ANY
 * KIND, either express or implied.  See the License for the
 * specific language governing permissions and limitations
 * under the License.
 */
package org.apache.iotdb.db.qp.physical.crud;

<<<<<<< HEAD
import java.io.DataOutputStream;
import java.io.IOException;
import java.nio.ByteBuffer;
import java.util.ArrayList;
import java.util.Arrays;
import java.util.HashMap;
import java.util.List;
import java.util.Map;
import java.util.Objects;
=======
>>>>>>> 436a5240
import org.apache.iotdb.db.conf.IoTDBConstant;
import org.apache.iotdb.db.conf.IoTDBDescriptor;
import org.apache.iotdb.db.exception.metadata.PathNotExistException;
import org.apache.iotdb.db.exception.query.QueryProcessException;
import org.apache.iotdb.db.qp.logical.Operator;
import org.apache.iotdb.db.qp.logical.Operator.OperatorType;
import org.apache.iotdb.db.qp.physical.PhysicalPlan;
import org.apache.iotdb.db.utils.CommonUtils;
import org.apache.iotdb.db.utils.TestOnly;
import org.apache.iotdb.tsfile.file.metadata.enums.TSDataType;
import org.apache.iotdb.tsfile.file.metadata.enums.TSEncoding;
import org.apache.iotdb.tsfile.read.TimeValuePair;
import org.apache.iotdb.tsfile.read.common.Path;
import org.apache.iotdb.tsfile.utils.Binary;
import org.apache.iotdb.tsfile.utils.ReadWriteIOUtils;
import org.apache.iotdb.tsfile.utils.TsPrimitiveType;
import org.apache.iotdb.tsfile.write.record.TSRecord;
import org.apache.iotdb.tsfile.write.schema.MeasurementSchema;
import org.slf4j.Logger;
import org.slf4j.LoggerFactory;

import java.io.DataOutputStream;
import java.io.IOException;
import java.nio.ByteBuffer;
import java.util.ArrayList;
import java.util.Arrays;
import java.util.List;
import java.util.Objects;

public class InsertPlan extends PhysicalPlan {

  private static final Logger logger = LoggerFactory.getLogger(InsertPlan.class);

  private long time;
  private String deviceId;
  private String[] measurements;
  private Object[] values;
  private TSDataType[] types;
  private MeasurementSchema[] schemas;

  // if isNeedInferType is true, the values must be String[], so we could infer types from them
  // if values is object[], we could use the raw type of them, and we should set this to false
  private boolean isNeedInferType = false;

  // record the failed measurements
  private Map<String, Exception> failedMeasurements;

  public InsertPlan() {
    super(false, OperatorType.INSERT);
    canBeSplit = false;
  }

  @TestOnly
  public InsertPlan(String deviceId, long insertTime, String[] measurements, TSDataType[] types,
      String[] insertValues) {
    super(false, OperatorType.INSERT);
    this.time = insertTime;
    this.deviceId = deviceId;
    this.measurements = measurements;

    this.types = types;
    this.values = new Object[measurements.length];
    for (int i = 0; i < measurements.length; i++) {
      try {
        values[i] = CommonUtils.parseValueForTest(types[i], insertValues[i]);
      } catch (QueryProcessException e) {
        e.printStackTrace();
      }
    }
    canBeSplit = false;
  }

  @TestOnly
  public InsertPlan(String deviceId, long insertTime, String measurement, TSDataType type, String insertValue) {
    super(false, OperatorType.INSERT);
    this.time = insertTime;
    this.deviceId = deviceId;
    this.measurements = new String[]{measurement};
    this.types = new TSDataType[]{type};
    this.values = new Object[1];
    try {
      values[0] = CommonUtils.parseValueForTest(types[0], insertValue);
    } catch (QueryProcessException e) {
      e.printStackTrace();
    }
    canBeSplit = false;
  }

  public InsertPlan(TSRecord tsRecord) {
    super(false, OperatorType.INSERT);
    this.deviceId = tsRecord.deviceId;
    this.time = tsRecord.time;
    this.measurements = new String[tsRecord.dataPointList.size()];
    this.schemas = new MeasurementSchema[tsRecord.dataPointList.size()];
    this.types = new TSDataType[tsRecord.dataPointList.size()];
    this.values = new Object[tsRecord.dataPointList.size()];
    for (int i = 0; i < tsRecord.dataPointList.size(); i++) {
      measurements[i] = tsRecord.dataPointList.get(i).getMeasurementId();
      schemas[i] = new MeasurementSchema(measurements[i], tsRecord.dataPointList.get(i).getType(),
          TSEncoding.PLAIN);
      types[i] = tsRecord.dataPointList.get(i).getType();
      values[i] = tsRecord.dataPointList.get(i).getValue();
    }
    canBeSplit = false;
  }

  public InsertPlan(String deviceId, long insertTime, String[] measurementList, TSDataType[] types,
      Object[] insertValues) {
    super(false, Operator.OperatorType.INSERT);
    this.time = insertTime;
    this.deviceId = deviceId;
    this.measurements = measurementList;
    this.types = types;
    this.values = insertValues;
    canBeSplit = false;
  }

  public InsertPlan(String deviceId, long insertTime, String[] measurementList,
      String[] insertValues) {
    super(false, Operator.OperatorType.INSERT);
    this.time = insertTime;
    this.deviceId = deviceId;
    this.measurements = measurementList;
    // build types and values
    this.types = new TSDataType[measurements.length];
    this.values = new Object[measurements.length];
    System.arraycopy(insertValues, 0, values, 0, measurements.length);
    isNeedInferType = true;
    canBeSplit = false;
  }


  public long getTime() {
    return time;
  }

  public void setTime(long time) {
    this.time = time;
  }

  public boolean isNeedInferType() {
    return isNeedInferType;
  }

  public void setNeedInferType(boolean inferType) {
    this.isNeedInferType = inferType;
  }

  public MeasurementSchema[] getSchemas() {
    return schemas;
  }

  /**
   * if inferType is true,
   * transfer String[] values to specific data types (Integer, Long, Float, Double, Binary)
   */
  public void setSchemasAndTransferType(MeasurementSchema[] schemas) throws QueryProcessException {
    this.schemas = schemas;
    if (isNeedInferType) {
      for (int i = 0; i < schemas.length; i++) {
        if (schemas[i] == null) {
          QueryProcessException exception = new QueryProcessException(new PathNotExistException(
              deviceId + IoTDBConstant.PATH_SEPARATOR + measurements[i]));
          if (IoTDBDescriptor.getInstance().getConfig().isEnablePartialInsert()) {
            markMeasurementInsertionFailed(i, exception);
          } else {
            throw exception;
          }
          continue;
        }
        types[i] = schemas[i].getType();
        try {
          values[i] = CommonUtils.parseValue(types[i], values[i].toString());
        } catch (Exception e) {
          logger.warn("{}.{} data type is not consistent, input {}, registered {}", deviceId,
              measurements[i], values[i], types[i]);
          if (IoTDBDescriptor.getInstance().getConfig().isEnablePartialInsert()) {
            markMeasurementInsertionFailed(i, e);
            schemas[i] = null;
          } else {
            throw e;
          }
        }
      }
    }
  }

  /**
   * @param index failed measurement index
   */
  public void markMeasurementInsertionFailed(int index, Exception exception) {
    if (failedMeasurements == null) {
      failedMeasurements = new HashMap<>();
    }
    failedMeasurements.put(measurements[index], exception);
    measurements[index] = null;
    types[index] = null;
    values[index] = null;
  }

  @Override
  public List<Path> getPaths() {
    List<Path> ret = new ArrayList<>();

    for (String m : measurements) {
      ret.add(new Path(deviceId, m));
    }
    return ret;
  }

  public String getDeviceId() {
    return this.deviceId;
  }

  public void setDeviceId(String deviceId) {
    this.deviceId = deviceId;
  }

  public String[] getMeasurements() {
    return this.measurements;
  }

  public void setMeasurements(String[] measurements) {
    this.measurements = measurements;
  }

  public Object[] getValues() {
    return this.values;
  }

  public void setValues(Object[] values) {
    this.values = values;
  }

  @Override
  public boolean equals(Object o) {
    if (this == o) {
      return true;
    }
    if (o == null || getClass() != o.getClass()) {
      return false;
    }
    InsertPlan that = (InsertPlan) o;
    return time == that.time && Objects.equals(deviceId, that.deviceId)
        && Arrays.equals(measurements, that.measurements)
        && Arrays.equals(values, that.values);
  }

  @Override
  public int hashCode() {
    return Objects.hash(deviceId, time);
  }

  @Override
  public void serialize(DataOutputStream stream) throws IOException {
    int type = PhysicalPlanType.INSERT.ordinal();
    stream.writeByte((byte) type);
    stream.writeLong(time);

    putString(stream, deviceId);

    stream.writeInt(measurements.length - (failedMeasurements == null ? 0 : failedMeasurements.size()));

    for (String m : measurements) {
      if (m != null) {
        putString(stream, m);
      }
    }

    try {
      putValues(stream);
    } catch (QueryProcessException e) {
      throw new IOException(e);
    }

    // infer type flag
    if (inferType || types == null || types[0] == null) {
      stream.write(1);
    } else {
      stream.write(0);
    }
  }

  private void putValues(DataOutputStream outputStream) throws QueryProcessException, IOException {
    for (int i = 0; i < values.length; i++) {
      // types are not determined, the situation mainly occurs when the plan uses string values
      // and is forwarded to other nodes
      if (types == null || types[i] == null) {
        ReadWriteIOUtils.write((short) -1, outputStream);
        ReadWriteIOUtils.write((String) values[i], outputStream);
        continue;
      }

      ReadWriteIOUtils.write(types[i], outputStream);
      switch (types[i]) {
        case BOOLEAN:
          ReadWriteIOUtils.write((Boolean) values[i], outputStream);
          break;
        case INT32:
          ReadWriteIOUtils.write((Integer) values[i], outputStream);
          break;
        case INT64:
          ReadWriteIOUtils.write((Long) values[i], outputStream);
          break;
        case FLOAT:
          ReadWriteIOUtils.write((Float) values[i], outputStream);
          break;
        case DOUBLE:
          ReadWriteIOUtils.write((Double) values[i], outputStream);
          break;
        case TEXT:
          ReadWriteIOUtils.write((Binary) values[i], outputStream);
          break;
        default:
          throw new QueryProcessException("Unsupported data type:" + types[i]);
      }
    }
  }

  private void putValues(ByteBuffer buffer) throws QueryProcessException {
    for (int i = 0; i < values.length; i++) {
      // types are not determined, the situation mainly occurs when the plan uses string values
      // and is forwarded to other nodes
      if (types == null || types[i] == null) {
        ReadWriteIOUtils.write((short) -1, buffer);
        ReadWriteIOUtils.write((String) values[i], buffer);
        continue;
      }

      ReadWriteIOUtils.write(types[i], buffer);
      switch (types[i]) {
        case BOOLEAN:
          ReadWriteIOUtils.write((Boolean) values[i], buffer);
          break;
        case INT32:
          ReadWriteIOUtils.write((Integer) values[i], buffer);
          break;
        case INT64:
          ReadWriteIOUtils.write((Long) values[i], buffer);
          break;
        case FLOAT:
          ReadWriteIOUtils.write((Float) values[i], buffer);
          break;
        case DOUBLE:
          ReadWriteIOUtils.write((Double) values[i], buffer);
          break;
        case TEXT:
          ReadWriteIOUtils.write((Binary) values[i], buffer);
          break;
        default:
          throw new QueryProcessException("Unsupported data type:" + types[i]);
      }
    }
  }

  public Map<String, Exception> getFailedMeasurements() {
    return failedMeasurements;
  }

  public int getFailedMeasurementNumber() {
    return failedMeasurements == null ? 0 : failedMeasurements.size();
  }

  public TSDataType[] getTypes() {
    return types;
  }

  public void setTypes(TSDataType[] types) {
    this.types = types;
  }

  public void setValues(ByteBuffer buffer) throws QueryProcessException {
    for (int i = 0; i < measurements.length; i++) {
      // types are not determined, the situation mainly occurs when the plan uses string values
      // and is forwarded to other nodes
      short typeNum = ReadWriteIOUtils.readShort(buffer);
      if (typeNum == -1) {
        values[i] = ReadWriteIOUtils.readString(buffer);
        continue;
      }

      types[i] = TSDataType.deserialize(typeNum);
      switch (types[i]) {
        case BOOLEAN:
          values[i] = ReadWriteIOUtils.readBool(buffer);
          break;
        case INT32:
          values[i] = ReadWriteIOUtils.readInt(buffer);
          break;
        case INT64:
          values[i] = ReadWriteIOUtils.readLong(buffer);
          break;
        case FLOAT:
          values[i] = ReadWriteIOUtils.readFloat(buffer);
          break;
        case DOUBLE:
          values[i] = ReadWriteIOUtils.readDouble(buffer);
          break;
        case TEXT:
          values[i] = ReadWriteIOUtils.readBinary(buffer);
          break;
        default:
          throw new QueryProcessException("Unsupported data type:" + types[i]);
      }
    }
  }

  @Override
  public void serialize(ByteBuffer buffer) {
    int type = PhysicalPlanType.INSERT.ordinal();
    buffer.put((byte) type);
    buffer.putLong(time);

    putString(buffer, deviceId);

    buffer.putInt(measurements.length - (failedMeasurements == null ? 0 : failedMeasurements.size()));

    for (String measurement : measurements) {
      if (measurement != null) {
        putString(buffer, measurement);
      }
    }

    try {
      putValues(buffer);
    } catch (QueryProcessException e) {
      logger.warn("Exception in serialization of InsertPlan", e);
    }

    // infer type flag
    if (inferType || types == null || types[0] == null) {
      buffer.put((byte) 1);
    } else {
      buffer.put((byte) 0);
    }
  }

  @Override
  public void deserialize(ByteBuffer buffer) {
    this.time = buffer.getLong();
    this.deviceId = readString(buffer);

    int measurementSize = buffer.getInt();

    this.measurements = new String[measurementSize];
    for (int i = 0; i < measurementSize; i++) {
      measurements[i] = readString(buffer);
    }

    this.types = new TSDataType[measurementSize];
    this.values = new Object[measurementSize];
    try {
      setValues(buffer);
    } catch (QueryProcessException e) {
      logger.warn("Exception in deserialization of InsertPlan", e);
    }

    // the types are not inferred before the plan is serialized
    if (buffer.get() == 1) {
      this.inferType = true;
    }
  }

  @Override
  public String toString() {
    return "deviceId: " + deviceId + ", time: " + time;
  }

  public TimeValuePair composeTimeValuePair(int measurementIndex) {
    if (measurementIndex >= values.length) {
      return null;
    }
    Object value = values[measurementIndex];
    return new TimeValuePair(time,
        TsPrimitiveType.getByType(schemas[measurementIndex].getType(), value));
  }

  @Override
  public Object clone() {
    long timeClone = this.time;
    String deviceIdClone = this.deviceId;
    String[] measurementsClone = new String[this.measurements.length];
    System.arraycopy(this.measurements, 0, measurementsClone, 0, measurementsClone.length);
    Object[] valuesClone = new Object[this.values.length];
    System.arraycopy(this.values, 0, valuesClone, 0, valuesClone.length);
    TSDataType[] typesClone = new TSDataType[this.types.length];
    System.arraycopy(this.types, 0, typesClone, 0, typesClone.length);
    return new InsertPlan(deviceIdClone, timeClone, measurementsClone, typesClone, valuesClone);
  }
}<|MERGE_RESOLUTION|>--- conflicted
+++ resolved
@@ -18,7 +18,6 @@
  */
 package org.apache.iotdb.db.qp.physical.crud;
 
-<<<<<<< HEAD
 import java.io.DataOutputStream;
 import java.io.IOException;
 import java.nio.ByteBuffer;
@@ -28,8 +27,6 @@
 import java.util.List;
 import java.util.Map;
 import java.util.Objects;
-=======
->>>>>>> 436a5240
 import org.apache.iotdb.db.conf.IoTDBConstant;
 import org.apache.iotdb.db.conf.IoTDBDescriptor;
 import org.apache.iotdb.db.exception.metadata.PathNotExistException;
@@ -50,14 +47,6 @@
 import org.apache.iotdb.tsfile.write.schema.MeasurementSchema;
 import org.slf4j.Logger;
 import org.slf4j.LoggerFactory;
-
-import java.io.DataOutputStream;
-import java.io.IOException;
-import java.nio.ByteBuffer;
-import java.util.ArrayList;
-import java.util.Arrays;
-import java.util.List;
-import java.util.Objects;
 
 public class InsertPlan extends PhysicalPlan {
 
@@ -306,7 +295,7 @@
     }
 
     // infer type flag
-    if (inferType || types == null || types[0] == null) {
+    if (isNeedInferType || types == null || types[0] == null) {
       stream.write(1);
     } else {
       stream.write(0);
@@ -460,7 +449,7 @@
     }
 
     // infer type flag
-    if (inferType || types == null || types[0] == null) {
+    if (isNeedInferType || types == null || types[0] == null) {
       buffer.put((byte) 1);
     } else {
       buffer.put((byte) 0);
@@ -489,7 +478,7 @@
 
     // the types are not inferred before the plan is serialized
     if (buffer.get() == 1) {
-      this.inferType = true;
+      this.isNeedInferType = true;
     }
   }
 
