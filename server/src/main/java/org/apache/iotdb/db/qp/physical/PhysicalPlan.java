--- conflicted
+++ resolved
@@ -416,13 +416,11 @@
         case SELECT_INTO:
           plan = new SelectIntoPlan();
           break;
-<<<<<<< HEAD
-        case EXPR:
+        case DUMMY:
           plan = new DummyPlan();
-=======
+          break;
         case SET_SYSTEM_MODE:
           plan = new SetSystemModePlan();
->>>>>>> c1e43e25
           break;
         default:
           throw new IOException("unrecognized log type " + type);
@@ -490,11 +488,8 @@
     CREATE_FUNCTION,
     DROP_FUNCTION,
     SELECT_INTO,
-<<<<<<< HEAD
-    EXPR
-=======
+    DUMMY,
     SET_SYSTEM_MODE
->>>>>>> c1e43e25
   }
 
   public long getIndex() {
