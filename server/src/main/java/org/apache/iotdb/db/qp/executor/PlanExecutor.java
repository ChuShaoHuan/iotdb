/*
 * Licensed to the Apache Software Foundation (ASF) under one
 * or more contributor license agreements.  See the NOTICE file
 * distributed with this work for additional information
 * regarding copyright ownership.  The ASF licenses this file
 * to you under the Apache License, Version 2.0 (the
 * "License"); you may not use this file except in compliance
 * with the License.  You may obtain a copy of the License at
 *
 *     http://www.apache.org/licenses/LICENSE-2.0
 *
 * Unless required by applicable law or agreed to in writing,
 * software distributed under the License is distributed on an
 * "AS IS" BASIS, WITHOUT WARRANTIES OR CONDITIONS OF ANY
 * KIND, either express or implied.  See the License for the
 * specific language governing permissions and limitations
 * under the License.
 */
package org.apache.iotdb.db.qp.executor;

import org.apache.iotdb.commons.concurrent.IoTDBThreadPoolFactory;
import org.apache.iotdb.commons.concurrent.ThreadName;
import org.apache.iotdb.commons.conf.IoTDBConstant;
import org.apache.iotdb.db.auth.AuthException;
import org.apache.iotdb.db.auth.AuthorityChecker;
import org.apache.iotdb.db.auth.authorizer.BasicAuthorizer;
import org.apache.iotdb.db.auth.authorizer.IAuthorizer;
import org.apache.iotdb.db.auth.entity.PathPrivilege;
import org.apache.iotdb.db.auth.entity.PrivilegeType;
import org.apache.iotdb.db.auth.entity.Role;
import org.apache.iotdb.db.auth.entity.User;
import org.apache.iotdb.db.conf.IoTDBDescriptor;
import org.apache.iotdb.db.engine.StorageEngine;
import org.apache.iotdb.db.engine.cache.ChunkCache;
import org.apache.iotdb.db.engine.cache.TimeSeriesMetadataCache;
import org.apache.iotdb.db.engine.cq.ContinuousQueryService;
import org.apache.iotdb.db.engine.flush.pool.FlushTaskPoolManager;
import org.apache.iotdb.db.engine.storagegroup.TsFileResource;
import org.apache.iotdb.db.engine.storagegroup.TsFileResourceStatus;
import org.apache.iotdb.db.engine.storagegroup.VirtualStorageGroupProcessor.TimePartitionFilter;
import org.apache.iotdb.db.engine.trigger.service.TriggerRegistrationService;
import org.apache.iotdb.db.exception.BatchProcessException;
import org.apache.iotdb.db.exception.ContinuousQueryException;
import org.apache.iotdb.db.exception.QueryIdNotExsitException;
import org.apache.iotdb.db.exception.StorageEngineException;
import org.apache.iotdb.db.exception.TriggerExecutionException;
import org.apache.iotdb.db.exception.TriggerManagementException;
import org.apache.iotdb.db.exception.UDFRegistrationException;
import org.apache.iotdb.db.exception.WriteProcessException;
import org.apache.iotdb.db.exception.metadata.IllegalPathException;
import org.apache.iotdb.db.exception.metadata.MetadataException;
import org.apache.iotdb.db.exception.metadata.PathNotExistException;
import org.apache.iotdb.db.exception.metadata.StorageGroupAlreadySetException;
import org.apache.iotdb.db.exception.metadata.StorageGroupNotSetException;
import org.apache.iotdb.db.exception.query.QueryProcessException;
import org.apache.iotdb.db.metadata.mnode.IMeasurementMNode;
import org.apache.iotdb.db.metadata.mnode.IStorageGroupMNode;
import org.apache.iotdb.db.metadata.path.MeasurementPath;
import org.apache.iotdb.db.metadata.path.PartialPath;
import org.apache.iotdb.db.metadata.utils.MetaUtils;
import org.apache.iotdb.db.qp.constant.SQLConstant;
import org.apache.iotdb.db.qp.logical.sys.AuthorOperator;
import org.apache.iotdb.db.qp.logical.sys.AuthorOperator.AuthorType;
import org.apache.iotdb.db.qp.physical.PhysicalPlan;
import org.apache.iotdb.db.qp.physical.crud.AggregationPlan;
import org.apache.iotdb.db.qp.physical.crud.AlignByDevicePlan;
import org.apache.iotdb.db.qp.physical.crud.DeletePartitionPlan;
import org.apache.iotdb.db.qp.physical.crud.DeletePlan;
import org.apache.iotdb.db.qp.physical.crud.FillQueryPlan;
import org.apache.iotdb.db.qp.physical.crud.GroupByTimeFillPlan;
import org.apache.iotdb.db.qp.physical.crud.GroupByTimePlan;
import org.apache.iotdb.db.qp.physical.crud.InsertMultiTabletPlan;
import org.apache.iotdb.db.qp.physical.crud.InsertPlan;
import org.apache.iotdb.db.qp.physical.crud.InsertRowPlan;
import org.apache.iotdb.db.qp.physical.crud.InsertRowsOfOneDevicePlan;
import org.apache.iotdb.db.qp.physical.crud.InsertRowsPlan;
import org.apache.iotdb.db.qp.physical.crud.InsertTabletPlan;
import org.apache.iotdb.db.qp.physical.crud.LastQueryPlan;
import org.apache.iotdb.db.qp.physical.crud.QueryIndexPlan;
import org.apache.iotdb.db.qp.physical.crud.QueryPlan;
import org.apache.iotdb.db.qp.physical.crud.RawDataQueryPlan;
import org.apache.iotdb.db.qp.physical.crud.UDAFPlan;
import org.apache.iotdb.db.qp.physical.crud.UDTFPlan;
import org.apache.iotdb.db.qp.physical.sys.ActivateTemplatePlan;
import org.apache.iotdb.db.qp.physical.sys.AlterTimeSeriesPlan;
import org.apache.iotdb.db.qp.physical.sys.AppendTemplatePlan;
import org.apache.iotdb.db.qp.physical.sys.AuthorPlan;
import org.apache.iotdb.db.qp.physical.sys.CountPlan;
import org.apache.iotdb.db.qp.physical.sys.CreateAlignedTimeSeriesPlan;
import org.apache.iotdb.db.qp.physical.sys.CreateContinuousQueryPlan;
import org.apache.iotdb.db.qp.physical.sys.CreateFunctionPlan;
import org.apache.iotdb.db.qp.physical.sys.CreateMultiTimeSeriesPlan;
import org.apache.iotdb.db.qp.physical.sys.CreateTemplatePlan;
import org.apache.iotdb.db.qp.physical.sys.CreateTimeSeriesPlan;
import org.apache.iotdb.db.qp.physical.sys.CreateTriggerPlan;
import org.apache.iotdb.db.qp.physical.sys.DataAuthPlan;
import org.apache.iotdb.db.qp.physical.sys.DeleteStorageGroupPlan;
import org.apache.iotdb.db.qp.physical.sys.DeleteTimeSeriesPlan;
import org.apache.iotdb.db.qp.physical.sys.DropContinuousQueryPlan;
import org.apache.iotdb.db.qp.physical.sys.DropFunctionPlan;
import org.apache.iotdb.db.qp.physical.sys.DropTemplatePlan;
import org.apache.iotdb.db.qp.physical.sys.DropTriggerPlan;
import org.apache.iotdb.db.qp.physical.sys.FlushPlan;
import org.apache.iotdb.db.qp.physical.sys.KillQueryPlan;
import org.apache.iotdb.db.qp.physical.sys.LoadConfigurationPlan;
import org.apache.iotdb.db.qp.physical.sys.OperateFilePlan;
import org.apache.iotdb.db.qp.physical.sys.PruneTemplatePlan;
import org.apache.iotdb.db.qp.physical.sys.SetStorageGroupPlan;
import org.apache.iotdb.db.qp.physical.sys.SetSystemModePlan;
import org.apache.iotdb.db.qp.physical.sys.SetTTLPlan;
import org.apache.iotdb.db.qp.physical.sys.SetTemplatePlan;
import org.apache.iotdb.db.qp.physical.sys.SettlePlan;
import org.apache.iotdb.db.qp.physical.sys.ShowChildNodesPlan;
import org.apache.iotdb.db.qp.physical.sys.ShowChildPathsPlan;
import org.apache.iotdb.db.qp.physical.sys.ShowDevicesPlan;
import org.apache.iotdb.db.qp.physical.sys.ShowFunctionsPlan;
import org.apache.iotdb.db.qp.physical.sys.ShowLockInfoPlan;
import org.apache.iotdb.db.qp.physical.sys.ShowNodesInTemplatePlan;
import org.apache.iotdb.db.qp.physical.sys.ShowPathsSetTemplatePlan;
import org.apache.iotdb.db.qp.physical.sys.ShowPathsUsingTemplatePlan;
import org.apache.iotdb.db.qp.physical.sys.ShowPlan;
import org.apache.iotdb.db.qp.physical.sys.ShowStorageGroupPlan;
import org.apache.iotdb.db.qp.physical.sys.ShowTTLPlan;
import org.apache.iotdb.db.qp.physical.sys.ShowTimeSeriesPlan;
import org.apache.iotdb.db.qp.physical.sys.StartTriggerPlan;
import org.apache.iotdb.db.qp.physical.sys.StopTriggerPlan;
import org.apache.iotdb.db.qp.physical.sys.UnsetTemplatePlan;
import org.apache.iotdb.db.query.context.QueryContext;
import org.apache.iotdb.db.query.control.FileReaderManager;
import org.apache.iotdb.db.query.control.QueryResourceManager;
import org.apache.iotdb.db.query.control.QueryTimeManager;
import org.apache.iotdb.db.query.dataset.AlignByDeviceDataSet;
import org.apache.iotdb.db.query.dataset.ListDataSet;
import org.apache.iotdb.db.query.dataset.ShowContinuousQueriesResult;
import org.apache.iotdb.db.query.dataset.ShowDevicesDataSet;
import org.apache.iotdb.db.query.dataset.ShowTimeseriesDataSet;
import org.apache.iotdb.db.query.dataset.SingleDataSet;
import org.apache.iotdb.db.query.executor.IQueryRouter;
import org.apache.iotdb.db.query.executor.QueryRouter;
import org.apache.iotdb.db.query.udf.service.UDFRegistrationInformation;
import org.apache.iotdb.db.query.udf.service.UDFRegistrationService;
import org.apache.iotdb.db.service.IoTDB;
import org.apache.iotdb.db.service.SettleService;
import org.apache.iotdb.db.tools.TsFileRewriteTool;
import org.apache.iotdb.db.utils.AuthUtils;
import org.apache.iotdb.db.utils.FileLoaderUtils;
import org.apache.iotdb.db.utils.TypeInferenceUtils;
import org.apache.iotdb.db.utils.UpgradeUtils;
import org.apache.iotdb.rpc.RpcUtils;
import org.apache.iotdb.rpc.TSStatusCode;
import org.apache.iotdb.service.rpc.thrift.TSStatus;
import org.apache.iotdb.tsfile.common.constant.TsFileConstant;
import org.apache.iotdb.tsfile.exception.filter.QueryFilterOptimizationException;
import org.apache.iotdb.tsfile.exception.write.UnSupportedDataTypeException;
import org.apache.iotdb.tsfile.file.metadata.ChunkGroupMetadata;
import org.apache.iotdb.tsfile.file.metadata.ChunkMetadata;
import org.apache.iotdb.tsfile.file.metadata.TimeseriesMetadata;
import org.apache.iotdb.tsfile.file.metadata.enums.CompressionType;
import org.apache.iotdb.tsfile.file.metadata.enums.TSDataType;
import org.apache.iotdb.tsfile.file.metadata.enums.TSEncoding;
import org.apache.iotdb.tsfile.read.TsFileSequenceReader;
import org.apache.iotdb.tsfile.read.common.Field;
import org.apache.iotdb.tsfile.read.common.Path;
import org.apache.iotdb.tsfile.read.common.RowRecord;
import org.apache.iotdb.tsfile.read.query.dataset.EmptyDataSet;
import org.apache.iotdb.tsfile.read.query.dataset.QueryDataSet;
import org.apache.iotdb.tsfile.utils.Binary;
import org.apache.iotdb.tsfile.utils.Pair;
import org.apache.iotdb.tsfile.write.schema.IMeasurementSchema;
import org.apache.iotdb.tsfile.write.writer.RestorableTsFileIOWriter;

import org.slf4j.Logger;
import org.slf4j.LoggerFactory;

import java.io.File;
import java.io.IOException;
import java.lang.reflect.InvocationTargetException;
import java.util.ArrayList;
import java.util.Arrays;
import java.util.Collection;
import java.util.Collections;
import java.util.Date;
import java.util.HashMap;
import java.util.HashSet;
import java.util.List;
import java.util.Map;
import java.util.Map.Entry;
import java.util.Set;
import java.util.concurrent.Future;
import java.util.concurrent.ThreadPoolExecutor;

<<<<<<< HEAD
import static org.apache.iotdb.db.conf.IoTDBConstant.*;
import static org.apache.iotdb.db.conf.IoTDBConstant.COLUMN_SCHEMA_TEMPLATE;
import static org.apache.iotdb.db.conf.IoTDBConstant.COLUMN_TIMESERIES_COMPRESSION;
import static org.apache.iotdb.db.conf.IoTDBConstant.COLUMN_TIMESERIES_DATATYPE;
import static org.apache.iotdb.db.conf.IoTDBConstant.COLUMN_TIMESERIES_ENCODING;
=======
import static org.apache.iotdb.commons.conf.IoTDBConstant.COLUMN_CHILD_NODES;
import static org.apache.iotdb.commons.conf.IoTDBConstant.COLUMN_CHILD_PATHS;
import static org.apache.iotdb.commons.conf.IoTDBConstant.COLUMN_COLUMN;
import static org.apache.iotdb.commons.conf.IoTDBConstant.COLUMN_CONTINUOUS_QUERY_BOUNDARY;
import static org.apache.iotdb.commons.conf.IoTDBConstant.COLUMN_CONTINUOUS_QUERY_EVERY_INTERVAL;
import static org.apache.iotdb.commons.conf.IoTDBConstant.COLUMN_CONTINUOUS_QUERY_FOR_INTERVAL;
import static org.apache.iotdb.commons.conf.IoTDBConstant.COLUMN_CONTINUOUS_QUERY_NAME;
import static org.apache.iotdb.commons.conf.IoTDBConstant.COLUMN_CONTINUOUS_QUERY_QUERY_SQL;
import static org.apache.iotdb.commons.conf.IoTDBConstant.COLUMN_CONTINUOUS_QUERY_TARGET_PATH;
import static org.apache.iotdb.commons.conf.IoTDBConstant.COLUMN_COUNT;
import static org.apache.iotdb.commons.conf.IoTDBConstant.COLUMN_DEVICES;
import static org.apache.iotdb.commons.conf.IoTDBConstant.COLUMN_FUNCTION_CLASS;
import static org.apache.iotdb.commons.conf.IoTDBConstant.COLUMN_FUNCTION_NAME;
import static org.apache.iotdb.commons.conf.IoTDBConstant.COLUMN_FUNCTION_TYPE;
import static org.apache.iotdb.commons.conf.IoTDBConstant.COLUMN_ITEM;
import static org.apache.iotdb.commons.conf.IoTDBConstant.COLUMN_LOCK_INFO;
import static org.apache.iotdb.commons.conf.IoTDBConstant.COLUMN_PRIVILEGE;
import static org.apache.iotdb.commons.conf.IoTDBConstant.COLUMN_ROLE;
import static org.apache.iotdb.commons.conf.IoTDBConstant.COLUMN_SCHEMA_TEMPLATE;
import static org.apache.iotdb.commons.conf.IoTDBConstant.COLUMN_STORAGE_GROUP;
import static org.apache.iotdb.commons.conf.IoTDBConstant.COLUMN_TIMESERIES_COMPRESSION;
import static org.apache.iotdb.commons.conf.IoTDBConstant.COLUMN_TIMESERIES_DATATYPE;
import static org.apache.iotdb.commons.conf.IoTDBConstant.COLUMN_TIMESERIES_ENCODING;
import static org.apache.iotdb.commons.conf.IoTDBConstant.COLUMN_TTL;
import static org.apache.iotdb.commons.conf.IoTDBConstant.COLUMN_USER;
import static org.apache.iotdb.commons.conf.IoTDBConstant.COLUMN_VALUE;
import static org.apache.iotdb.commons.conf.IoTDBConstant.FILE_NAME_SEPARATOR;
import static org.apache.iotdb.commons.conf.IoTDBConstant.FUNCTION_TYPE_BUILTIN_UDAF;
import static org.apache.iotdb.commons.conf.IoTDBConstant.FUNCTION_TYPE_BUILTIN_UDTF;
import static org.apache.iotdb.commons.conf.IoTDBConstant.FUNCTION_TYPE_EXTERNAL_UDAF;
import static org.apache.iotdb.commons.conf.IoTDBConstant.FUNCTION_TYPE_EXTERNAL_UDTF;
import static org.apache.iotdb.commons.conf.IoTDBConstant.FUNCTION_TYPE_NATIVE;
import static org.apache.iotdb.commons.conf.IoTDBConstant.MULTI_LEVEL_PATH_WILDCARD;
import static org.apache.iotdb.commons.conf.IoTDBConstant.QUERY_ID;
import static org.apache.iotdb.commons.conf.IoTDBConstant.STATEMENT;
>>>>>>> 3dca44a4
import static org.apache.iotdb.rpc.TSStatusCode.INTERNAL_SERVER_ERROR;
import static org.apache.iotdb.tsfile.common.constant.TsFileConstant.TSFILE_SUFFIX;

public class PlanExecutor implements IPlanExecutor {

  private static final Logger logger = LoggerFactory.getLogger(PlanExecutor.class);
  private static final Logger AUDIT_LOGGER =
      LoggerFactory.getLogger(IoTDBConstant.AUDIT_LOGGER_NAME);
  private static final Logger DEBUG_LOGGER = LoggerFactory.getLogger("QUERY_DEBUG");
  // for data query
  protected IQueryRouter queryRouter;
  // for administration
  private final IAuthorizer authorizer;

  private ThreadPoolExecutor insertionPool;

  private static final String INSERT_MEASUREMENTS_FAILED_MESSAGE = "failed to insert measurements ";

  public PlanExecutor() throws QueryProcessException {
    queryRouter = new QueryRouter();
    try {
      authorizer = BasicAuthorizer.getInstance();
    } catch (AuthException e) {
      throw new QueryProcessException(e.getMessage());
    }
  }

  @Override
  public QueryDataSet processQuery(PhysicalPlan queryPlan, QueryContext context)
      throws IOException, StorageEngineException, QueryFilterOptimizationException,
          QueryProcessException, MetadataException, InterruptedException {
    if (queryPlan instanceof QueryPlan) {
      return processDataQuery((QueryPlan) queryPlan, context);
    } else if (queryPlan instanceof AuthorPlan) {
      return processAuthorQuery((AuthorPlan) queryPlan);
    } else if (queryPlan instanceof ShowPlan) {
      return processShowQuery((ShowPlan) queryPlan, context);
    } else {
      throw new QueryProcessException(String.format("Unrecognized query plan %s", queryPlan));
    }
  }

  @Override
  public boolean processNonQuery(PhysicalPlan plan)
      throws QueryProcessException, MetadataException, StorageEngineException {
    switch (plan.getOperatorType()) {
      case DELETE:
        delete((DeletePlan) plan);
        return true;
      case INSERT:
        insert((InsertRowPlan) plan);
        return true;
      case BATCH_INSERT_ONE_DEVICE:
        insert((InsertRowsOfOneDevicePlan) plan);
        return true;
      case BATCH_INSERT_ROWS:
        insert((InsertRowsPlan) plan);
        return true;
      case BATCH_INSERT:
        insertTablet((InsertTabletPlan) plan);
        return true;
      case MULTI_BATCH_INSERT:
        insertTablet((InsertMultiTabletPlan) plan);
        return true;
      case CREATE_ROLE:
      case DELETE_ROLE:
      case CREATE_USER:
      case REVOKE_USER_ROLE:
      case REVOKE_ROLE_PRIVILEGE:
      case REVOKE_USER_PRIVILEGE:
      case GRANT_ROLE_PRIVILEGE:
      case GRANT_USER_PRIVILEGE:
      case GRANT_USER_ROLE:
      case MODIFY_PASSWORD:
      case DELETE_USER:
        AuthorPlan author = (AuthorPlan) plan;
        return operateAuthor(author);
      case GRANT_WATERMARK_EMBEDDING:
        return operateWatermarkEmbedding(((DataAuthPlan) plan).getUsers(), true);
      case REVOKE_WATERMARK_EMBEDDING:
        return operateWatermarkEmbedding(((DataAuthPlan) plan).getUsers(), false);
      case DELETE_TIMESERIES:
        return deleteTimeSeries((DeleteTimeSeriesPlan) plan);
      case CREATE_TIMESERIES:
        return createTimeSeries((CreateTimeSeriesPlan) plan);
      case CREATE_ALIGNED_TIMESERIES:
        return createAlignedTimeSeries((CreateAlignedTimeSeriesPlan) plan);
      case CREATE_MULTI_TIMESERIES:
        return createMultiTimeSeries((CreateMultiTimeSeriesPlan) plan);
      case ALTER_TIMESERIES:
        return alterTimeSeries((AlterTimeSeriesPlan) plan);
      case SET_STORAGE_GROUP:
        return setStorageGroup((SetStorageGroupPlan) plan);
      case DELETE_STORAGE_GROUP:
        return deleteStorageGroups((DeleteStorageGroupPlan) plan);
      case TTL:
        operateTTL((SetTTLPlan) plan);
        return true;
      case LOAD_CONFIGURATION:
        loadConfiguration((LoadConfigurationPlan) plan);
        return true;
      case LOAD_FILES:
        operateLoadFiles((OperateFilePlan) plan);
        return true;
      case REMOVE_FILE:
        operateRemoveFile((OperateFilePlan) plan);
        return true;
      case UNLOAD_FILE:
        operateUnloadFile((OperateFilePlan) plan);
        return true;
      case FLUSH:
        operateFlush((FlushPlan) plan);
        return true;
      case MERGE:
      case FULL_MERGE:
        operateMerge();
        return true;
      case SET_SYSTEM_MODE:
        operateSetSystemMode((SetSystemModePlan) plan);
        return true;
      case CLEAR_CACHE:
        operateClearCache();
        return true;
      case DELETE_PARTITION:
        DeletePartitionPlan p = (DeletePartitionPlan) plan;
        TimePartitionFilter filter =
            (storageGroupName, partitionId) ->
                storageGroupName.equals(
                        ((DeletePartitionPlan) plan).getStorageGroupName().getFullPath())
                    && p.getPartitionId().contains(partitionId);
        StorageEngine.getInstance()
            .removePartitions(((DeletePartitionPlan) plan).getStorageGroupName(), filter);
        return true;
      case CREATE_FUNCTION:
        return operateCreateFunction((CreateFunctionPlan) plan);
      case DROP_FUNCTION:
        return operateDropFunction((DropFunctionPlan) plan);
      case CREATE_TRIGGER:
        return operateCreateTrigger((CreateTriggerPlan) plan);
      case DROP_TRIGGER:
        return operateDropTrigger((DropTriggerPlan) plan);
      case START_TRIGGER:
        return operateStartTrigger((StartTriggerPlan) plan);
      case STOP_TRIGGER:
        return operateStopTrigger((StopTriggerPlan) plan);
      case KILL:
        try {
          operateKillQuery((KillQueryPlan) plan);
        } catch (QueryIdNotExsitException e) {
          throw new QueryProcessException(e.getMessage());
        }
        return true;
      case CREATE_TEMPLATE:
        return createTemplate((CreateTemplatePlan) plan);
      case DROP_TEMPLATE:
        return dropTemplate((DropTemplatePlan) plan);
      case APPEND_TEMPLATE:
        return appendTemplate((AppendTemplatePlan) plan);
      case PRUNE_TEMPLATE:
        return pruneTemplate((PruneTemplatePlan) plan);
      case SET_TEMPLATE:
        return setTemplate((SetTemplatePlan) plan);
      case ACTIVATE_TEMPLATE:
        return activateTemplate((ActivateTemplatePlan) plan);
      case UNSET_TEMPLATE:
        return unsetTemplate((UnsetTemplatePlan) plan);
      case CREATE_CONTINUOUS_QUERY:
        return operateCreateContinuousQuery((CreateContinuousQueryPlan) plan);
      case DROP_CONTINUOUS_QUERY:
        return operateDropContinuousQuery((DropContinuousQueryPlan) plan);
      case SETTLE:
        settle((SettlePlan) plan);
        return true;
      case SHOW_QUERY_RESOURCE:
        return processShowQueryResource();
      default:
        throw new UnsupportedOperationException(
            String.format("operation %s is not supported", plan.getOperatorName()));
    }
  }

  private boolean createTemplate(CreateTemplatePlan createTemplatePlan)
      throws QueryProcessException {
    try {
      IoTDB.schemaEngine.createSchemaTemplate(createTemplatePlan);
    } catch (MetadataException e) {
      throw new QueryProcessException(e);
    }
    return true;
  }

  private boolean dropTemplate(DropTemplatePlan dropTemplatePlan) throws QueryProcessException {
    try {
      IoTDB.schemaEngine.dropSchemaTemplate(dropTemplatePlan);
    } catch (MetadataException e) {
      throw new QueryProcessException(e);
    }
    return true;
  }

  private boolean appendTemplate(AppendTemplatePlan plan) throws QueryProcessException {
    try {
      IoTDB.schemaEngine.appendSchemaTemplate(plan);
    } catch (MetadataException e) {
      throw new QueryProcessException(e);
    }
    return true;
  }

  private boolean pruneTemplate(PruneTemplatePlan plan) throws QueryProcessException {
    try {
      IoTDB.schemaEngine.pruneSchemaTemplate(plan);
    } catch (MetadataException e) {
      throw new QueryProcessException(e);
    }
    return true;
  }

  private boolean setTemplate(SetTemplatePlan setTemplatePlan) throws QueryProcessException {
    try {
      IoTDB.schemaEngine.setSchemaTemplate(setTemplatePlan);
    } catch (MetadataException e) {
      throw new QueryProcessException(e);
    }
    return true;
  }

  private boolean activateTemplate(ActivateTemplatePlan activateTemplatePlan)
      throws QueryProcessException {
    try {
      IoTDB.schemaEngine.setUsingSchemaTemplate(activateTemplatePlan);
    } catch (MetadataException e) {
      throw new QueryProcessException(e);
    }
    return true;
  }

  private boolean unsetTemplate(UnsetTemplatePlan unsetTemplatePlan) throws QueryProcessException {
    try {
      IoTDB.schemaEngine.unsetSchemaTemplate(unsetTemplatePlan);
    } catch (MetadataException e) {
      throw new QueryProcessException(e);
    }
    return true;
  }

  private boolean operateCreateFunction(CreateFunctionPlan plan) throws UDFRegistrationException {
    UDFRegistrationService.getInstance().register(plan.getUdfName(), plan.getClassName(), true);
    return true;
  }

  private boolean operateDropFunction(DropFunctionPlan plan) throws UDFRegistrationException {
    UDFRegistrationService.getInstance().deregister(plan.getUdfName());
    return true;
  }

  private boolean operateCreateTrigger(CreateTriggerPlan plan)
      throws TriggerManagementException, TriggerExecutionException {
    TriggerRegistrationService.getInstance().register(plan);
    return true;
  }

  private boolean operateDropTrigger(DropTriggerPlan plan) throws TriggerManagementException {
    TriggerRegistrationService.getInstance().deregister(plan);
    return true;
  }

  private boolean operateStartTrigger(StartTriggerPlan plan)
      throws TriggerManagementException, TriggerExecutionException {
    TriggerRegistrationService.getInstance().activate(plan);
    return true;
  }

  private boolean operateStopTrigger(StopTriggerPlan plan) throws TriggerManagementException {
    TriggerRegistrationService.getInstance().inactivate(plan);
    return true;
  }

  private void operateMerge() throws StorageEngineException {
    StorageEngine.getInstance().mergeAll();
  }

  private void operateClearCache() {
    ChunkCache.getInstance().clear();
    TimeSeriesMetadataCache.getInstance().clear();
  }

  private void operateKillQuery(KillQueryPlan killQueryPlan) throws QueryIdNotExsitException {
    QueryTimeManager queryTimeManager = QueryTimeManager.getInstance();
    long killQueryId = killQueryPlan.getQueryId();
    if (killQueryId != -1) {
      if (queryTimeManager.getQueryContextMap().get(killQueryId) != null) {
        queryTimeManager.killQuery(killQueryId);
      } else {
        throw new QueryIdNotExsitException(
            String.format(
                "Query Id %d is not exist, please check it.", killQueryPlan.getQueryId()));
      }
    } else {
      // if queryId is not specified, kill all running queries
      if (!queryTimeManager.getQueryContextMap().isEmpty()) {
        synchronized (queryTimeManager.getQueryContextMap()) {
          List<Long> queryIdList = new ArrayList<>(queryTimeManager.getQueryContextMap().keySet());
          for (Long queryId : queryIdList) {
            queryTimeManager.killQuery(queryId);
          }
        }
      }
    }
  }

  private void operateSetSystemMode(SetSystemModePlan plan) {
    IoTDBDescriptor.getInstance().getConfig().setReadOnly(plan.isReadOnly());
  }

  private void operateFlush(FlushPlan plan) throws MetadataException {
    if (plan.getPaths().isEmpty()) {
      StorageEngine.getInstance().syncCloseAllProcessor();
    } else {
      flushSpecifiedStorageGroups(plan);
    }

    if (!plan.getPaths().isEmpty()) {
      List<PartialPath> noExistSg = checkStorageGroupExist(plan.getPaths());
      if (!noExistSg.isEmpty()) {
        StringBuilder sb = new StringBuilder();
        noExistSg.forEach(storageGroup -> sb.append(storageGroup.getFullPath()).append(","));
        throw new StorageGroupNotSetException(sb.subSequence(0, sb.length() - 1).toString(), true);
      }
    }
  }

  private boolean operateCreateContinuousQuery(CreateContinuousQueryPlan plan)
      throws ContinuousQueryException {
    return ContinuousQueryService.getInstance().register(plan, true);
  }

  private boolean operateDropContinuousQuery(DropContinuousQueryPlan plan)
      throws ContinuousQueryException {
    return ContinuousQueryService.getInstance().deregister(plan, true);
  }

  public static void flushSpecifiedStorageGroups(FlushPlan plan)
      throws StorageGroupNotSetException {
    Map<PartialPath, List<Pair<Long, Boolean>>> storageGroupMap =
        plan.getStorageGroupPartitionIds();
    for (Entry<PartialPath, List<Pair<Long, Boolean>>> entry : storageGroupMap.entrySet()) {
      PartialPath storageGroupName = entry.getKey();
      // normal flush
      if (entry.getValue() == null) {
        if (plan.isSeq() == null) {
          StorageEngine.getInstance()
              .closeStorageGroupProcessor(storageGroupName, true, plan.isSync());
          StorageEngine.getInstance()
              .closeStorageGroupProcessor(storageGroupName, false, plan.isSync());
        } else {
          StorageEngine.getInstance()
              .closeStorageGroupProcessor(storageGroupName, plan.isSeq(), plan.isSync());
        }
      }
      // partition specified flush, for snapshot flush plan
      else {
        List<Pair<Long, Boolean>> partitionIdSequencePairs = entry.getValue();
        for (Pair<Long, Boolean> pair : partitionIdSequencePairs) {
          StorageEngine.getInstance()
              .closeStorageGroupProcessor(storageGroupName, pair.left, pair.right, true);
        }
      }
    }
  }

  protected QueryDataSet processDataQuery(QueryPlan queryPlan, QueryContext context)
      throws StorageEngineException, QueryFilterOptimizationException, QueryProcessException,
          IOException, InterruptedException {
    QueryDataSet queryDataSet;
    if (queryPlan instanceof AlignByDevicePlan) {
      queryDataSet = getAlignByDeviceDataSet((AlignByDevicePlan) queryPlan, context, queryRouter);
    } else {
      if (queryPlan.getPaths() == null || queryPlan.getPaths().isEmpty()) {
        // no time series are selected, return EmptyDataSet
        return new EmptyDataSet();
      } else if (queryPlan instanceof UDAFPlan) {
        UDAFPlan udafPlan = (UDAFPlan) queryPlan;
        queryDataSet = queryRouter.udafQuery(udafPlan, context);
      } else if (queryPlan instanceof UDTFPlan) {
        UDTFPlan udtfPlan = (UDTFPlan) queryPlan;
        queryDataSet = queryRouter.udtfQuery(udtfPlan, context);
      } else if (queryPlan instanceof GroupByTimeFillPlan) {
        GroupByTimeFillPlan groupByFillPlan = (GroupByTimeFillPlan) queryPlan;
        queryDataSet = queryRouter.groupByFill(groupByFillPlan, context);
      } else if (queryPlan instanceof GroupByTimePlan) {
        GroupByTimePlan groupByTimePlan = (GroupByTimePlan) queryPlan;
        queryDataSet = queryRouter.groupBy(groupByTimePlan, context);
      } else if (queryPlan instanceof QueryIndexPlan) {
        throw new QueryProcessException("Query index hasn't been supported yet");
      } else if (queryPlan instanceof AggregationPlan) {
        AggregationPlan aggregationPlan = (AggregationPlan) queryPlan;
        queryDataSet = queryRouter.aggregate(aggregationPlan, context);
      } else if (queryPlan instanceof FillQueryPlan) {
        FillQueryPlan fillQueryPlan = (FillQueryPlan) queryPlan;
        queryDataSet = queryRouter.fill(fillQueryPlan, context);
      } else if (queryPlan instanceof LastQueryPlan) {
        queryDataSet = queryRouter.lastQuery((LastQueryPlan) queryPlan, context);
      } else {
        queryDataSet = queryRouter.rawDataQuery((RawDataQueryPlan) queryPlan, context);
      }
    }
    queryDataSet.setRowLimit(queryPlan.getRowLimit());
    queryDataSet.setRowOffset(queryPlan.getRowOffset());
    queryDataSet.setWithoutAllNull(queryPlan.isWithoutAllNull());
    queryDataSet.setWithoutAnyNull(queryPlan.isWithoutAnyNull());
    queryDataSet.setWithoutNullColumnsIndex(queryPlan.getWithoutNullColumnsIndex());
    return queryDataSet;
  }

  protected AlignByDeviceDataSet getAlignByDeviceDataSet(
      AlignByDevicePlan plan, QueryContext context, IQueryRouter router)
      throws QueryProcessException {
    return new AlignByDeviceDataSet(plan, context, router);
  }

  protected QueryDataSet processShowQuery(ShowPlan showPlan, QueryContext context)
      throws QueryProcessException, MetadataException {
    switch (showPlan.getShowContentType()) {
      case TTL:
        return processShowTTLQuery((ShowTTLPlan) showPlan);
      case FLUSH_TASK_INFO:
        return processShowFlushTaskInfo();
      case VERSION:
        return processShowVersion();
      case TIMESERIES:
        return processShowTimeseries((ShowTimeSeriesPlan) showPlan, context);
      case STORAGE_GROUP:
        return processShowStorageGroup((ShowStorageGroupPlan) showPlan);
      case LOCK_INFO:
        return processShowLockInfo((ShowLockInfoPlan) showPlan);
      case DEVICES:
        return processShowDevices((ShowDevicesPlan) showPlan);
      case CHILD_PATH:
        return processShowChildPaths((ShowChildPathsPlan) showPlan);
      case CHILD_NODE:
        return processShowChildNodes((ShowChildNodesPlan) showPlan);
      case COUNT_TIMESERIES:
        return processCountTimeSeries((CountPlan) showPlan);
      case COUNT_NODE_TIMESERIES:
        return processCountNodeTimeSeries((CountPlan) showPlan);
      case COUNT_DEVICES:
        return processCountDevices((CountPlan) showPlan);
      case COUNT_STORAGE_GROUP:
        return processCountStorageGroup((CountPlan) showPlan);
      case COUNT_NODES:
        return processCountNodes((CountPlan) showPlan);
      case QUERY_PROCESSLIST:
        return processShowQueryProcesslist();
      case FUNCTIONS:
        return processShowFunctions((ShowFunctionsPlan) showPlan);
      case TRIGGERS:
        return processShowTriggers();
      case CONTINUOUS_QUERY:
        return processShowContinuousQueries();
      case SCHEMA_TEMPLATE:
        return processShowSchemaTemplates();
      case NODES_IN_SCHEMA_TEMPLATE:
        return processShowNodesInSchemaTemplate((ShowNodesInTemplatePlan) showPlan);
      case PATHS_SET_SCHEMA_TEMPLATE:
        return processShowPathsSetSchemaTemplate((ShowPathsSetTemplatePlan) showPlan);
      case PATHS_USING_SCHEMA_TEMPLATE:
        return processShowPathsUsingSchemaTemplate((ShowPathsUsingTemplatePlan) showPlan);
      default:
        throw new QueryProcessException(String.format("Unrecognized show plan %s", showPlan));
    }
  }

  private QueryDataSet processCountNodes(CountPlan countPlan) throws MetadataException {
    int num =
        getNodesNumInGivenLevel(
            countPlan.getPath(), countPlan.getLevel(), countPlan.isPrefixMatch());
    return createSingleDataSet(COLUMN_COUNT, TSDataType.INT32, num);
  }

  private QueryDataSet processCountNodeTimeSeries(CountPlan countPlan) throws MetadataException {
    Map<PartialPath, Integer> countResults = getTimeseriesCountGroupByLevel(countPlan);
    ListDataSet listDataSet =
        new ListDataSet(
            Arrays.asList(
                new PartialPath(COLUMN_COLUMN, false), new PartialPath(COLUMN_COUNT, false)),
            Arrays.asList(TSDataType.TEXT, TSDataType.INT32));
    for (PartialPath columnPath : countResults.keySet()) {
      RowRecord record = new RowRecord(0);
      Field field = new Field(TSDataType.TEXT);
      field.setBinaryV(new Binary(columnPath.getFullPath()));
      Field field1 = new Field(TSDataType.INT32);
      // get the count of every group
      field1.setIntV(countResults.get(columnPath));
      record.addField(field);
      record.addField(field1);
      listDataSet.putRecord(record);
    }
    return listDataSet;
  }

  private QueryDataSet processCountDevices(CountPlan countPlan) throws MetadataException {
    int num = getDevicesNum(countPlan.getPath(), countPlan.isPrefixMatch());
    return createSingleDataSet(COLUMN_DEVICES, TSDataType.INT32, num);
  }

  private QueryDataSet processCountStorageGroup(CountPlan countPlan) throws MetadataException {
    int num = getStorageGroupNum(countPlan.getPath(), countPlan.isPrefixMatch());
    return createSingleDataSet(COLUMN_STORAGE_GROUP, TSDataType.INT32, num);
  }

  private QueryDataSet createSingleDataSet(String columnName, TSDataType columnType, Object val) {
    SingleDataSet singleDataSet =
        new SingleDataSet(
            Collections.singletonList(new PartialPath(columnName, false)),
            Collections.singletonList(columnType));
    Field field = new Field(columnType);
    switch (columnType) {
      case TEXT:
        field.setBinaryV(((Binary) val));
        break;
      case FLOAT:
        field.setFloatV(((float) val));
        break;
      case INT32:
        field.setIntV(((int) val));
        break;
      case INT64:
        field.setLongV(((long) val));
        break;
      case DOUBLE:
        field.setDoubleV(((double) val));
        break;
      case BOOLEAN:
        field.setBoolV(((boolean) val));
        break;
      default:
        throw new UnSupportedDataTypeException("Unsupported data type" + columnType);
    }
    RowRecord record = new RowRecord(0);
    record.addField(field);
    singleDataSet.setRecord(record);
    return singleDataSet;
  }

  protected int getDevicesNum(PartialPath path, boolean isPrefixMatch) throws MetadataException {
    return IoTDB.schemaEngine.getDevicesNum(path, isPrefixMatch);
  }

  private int getStorageGroupNum(PartialPath path, boolean isPrefixMatch) throws MetadataException {
    return IoTDB.schemaEngine.getStorageGroupNum(path, isPrefixMatch);
  }

  protected int getPathsNum(PartialPath path, boolean isPrefixMatch) throws MetadataException {
    return IoTDB.schemaEngine.getAllTimeseriesCount(path, isPrefixMatch);
  }

  protected int getNodesNumInGivenLevel(PartialPath path, int level, boolean isPrefixMatch)
      throws MetadataException {
    return IoTDB.schemaEngine.getNodesCountInGivenLevel(path, level, isPrefixMatch);
  }

  protected List<MeasurementPath> getPathsName(PartialPath path) throws MetadataException {
    return IoTDB.schemaEngine.getMeasurementPaths(path);
  }

  protected List<PartialPath> getNodesList(PartialPath schemaPattern, int level)
      throws MetadataException {
    return IoTDB.schemaEngine.getNodesListInGivenLevel(schemaPattern, level);
  }

  private Map<PartialPath, Integer> getTimeseriesCountGroupByLevel(CountPlan countPlan)
      throws MetadataException {
    return IoTDB.schemaEngine.getMeasurementCountGroupByLevel(
        countPlan.getPath(), countPlan.getLevel(), countPlan.isPrefixMatch());
  }

  private QueryDataSet processCountTimeSeries(CountPlan countPlan) throws MetadataException {
    int num = getPathsNum(countPlan.getPath(), countPlan.isPrefixMatch());
    return createSingleDataSet(COLUMN_COUNT, TSDataType.INT32, num);
  }

  private QueryDataSet processShowDevices(ShowDevicesPlan showDevicesPlan)
      throws MetadataException {
    return new ShowDevicesDataSet(showDevicesPlan);
  }

  private QueryDataSet processShowChildPaths(ShowChildPathsPlan showChildPathsPlan)
      throws MetadataException {
    Set<String> childPathsList = getPathNextChildren(showChildPathsPlan.getPath());
    ListDataSet listDataSet =
        new ListDataSet(
            Collections.singletonList(new PartialPath(COLUMN_CHILD_PATHS, false)),
            Collections.singletonList(TSDataType.TEXT));
    for (String s : childPathsList) {
      RowRecord record = new RowRecord(0);
      Field field = new Field(TSDataType.TEXT);
      field.setBinaryV(new Binary(s));
      record.addField(field);
      listDataSet.putRecord(record);
    }
    return listDataSet;
  }

  protected Set<String> getPathNextChildren(PartialPath path) throws MetadataException {
    return IoTDB.schemaEngine.getChildNodePathInNextLevel(path);
  }

  private QueryDataSet processShowChildNodes(ShowChildNodesPlan showChildNodesPlan)
      throws MetadataException {
    // getNodeNextChildren
    Set<String> childNodesList = getNodeNextChildren(showChildNodesPlan.getPath());
    ListDataSet listDataSet =
        new ListDataSet(
            Collections.singletonList(new PartialPath(COLUMN_CHILD_NODES, false)),
            Collections.singletonList(TSDataType.TEXT));
    for (String s : childNodesList) {
      RowRecord record = new RowRecord(0);
      Field field = new Field(TSDataType.TEXT);
      field.setBinaryV(new Binary(s));
      record.addField(field);
      listDataSet.putRecord(record);
    }
    return listDataSet;
  }

  protected Set<String> getNodeNextChildren(PartialPath path) throws MetadataException {
    return IoTDB.schemaEngine.getChildNodeNameInNextLevel(path);
  }

  protected List<PartialPath> getStorageGroupNames(PartialPath path, boolean isPrefixMatch)
      throws MetadataException {
    return IoTDB.schemaEngine.getMatchedStorageGroups(path, isPrefixMatch);
  }

  private QueryDataSet processShowStorageGroup(ShowStorageGroupPlan showStorageGroupPlan)
      throws MetadataException {
    ListDataSet listDataSet =
        new ListDataSet(
            Collections.singletonList(new PartialPath(COLUMN_STORAGE_GROUP, false)),
            Collections.singletonList(TSDataType.TEXT));
    List<PartialPath> storageGroupList =
        getStorageGroupNames(showStorageGroupPlan.getPath(), showStorageGroupPlan.isPrefixMatch());
    addToDataSet(storageGroupList, listDataSet);
    return listDataSet;
  }

  private void addToDataSet(Collection<PartialPath> paths, ListDataSet dataSet) {
    for (PartialPath s : paths) {
      RowRecord record = new RowRecord(0);
      Field field = new Field(TSDataType.TEXT);
      field.setBinaryV(new Binary(s.getFullPath()));
      record.addField(field);
      dataSet.putRecord(record);
    }
  }

  private QueryDataSet processShowLockInfo(ShowLockInfoPlan showLockInfoPlan)
      throws MetadataException {
    ListDataSet listDataSet =
        new ListDataSet(
            Arrays.asList(
                new PartialPath(COLUMN_STORAGE_GROUP, false),
                new PartialPath(COLUMN_LOCK_INFO, false)),
            Arrays.asList(TSDataType.TEXT, TSDataType.TEXT));
    try {
      List<PartialPath> storageGroupList =
          getStorageGroupNames(showLockInfoPlan.getPath(), showLockInfoPlan.isPrefixMatch());
      List<String> lockHolderList = StorageEngine.getInstance().getLockInfo(storageGroupList);
      addLockInfoToDataSet(storageGroupList, lockHolderList, listDataSet);
    } catch (StorageEngineException e) {
      throw new MetadataException(e);
    }
    return listDataSet;
  }

  private void addLockInfoToDataSet(
      List<PartialPath> paths, List<String> lockHolderList, ListDataSet dataSet) {
    for (int i = 0; i < paths.size(); i++) {
      RowRecord record = new RowRecord(0);
      Field field = new Field(TSDataType.TEXT);
      field.setBinaryV(new Binary(paths.get(i).getFullPath()));
      record.addField(field);
      field = new Field(TSDataType.TEXT);
      field.setBinaryV(new Binary(lockHolderList.get(i)));
      record.addField(field);
      dataSet.putRecord(record);
    }
  }

  private QueryDataSet processShowTimeseries(
      ShowTimeSeriesPlan showTimeSeriesPlan, QueryContext context) throws MetadataException {
    return new ShowTimeseriesDataSet(showTimeSeriesPlan, context);
  }

  protected List<IStorageGroupMNode> getAllStorageGroupNodes() {
    return IoTDB.schemaEngine.getAllStorageGroupNodes();
  }

  private QueryDataSet processShowTTLQuery(ShowTTLPlan showTTLPlan) {
    ListDataSet listDataSet =
        new ListDataSet(
            Arrays.asList(
                new PartialPath(COLUMN_STORAGE_GROUP, false), new PartialPath(COLUMN_TTL, false)),
            Arrays.asList(TSDataType.TEXT, TSDataType.INT64));
    Set<PartialPath> selectedSgs = new HashSet<>(showTTLPlan.getStorageGroups());

    List<IStorageGroupMNode> storageGroups = getAllStorageGroupNodes();
    int timestamp = 0;
    for (IStorageGroupMNode mNode : storageGroups) {
      PartialPath sgName = mNode.getPartialPath();
      if (!selectedSgs.isEmpty() && !selectedSgs.contains(sgName)) {
        continue;
      }
      RowRecord rowRecord = new RowRecord(timestamp++);
      Field sg = new Field(TSDataType.TEXT);
      Field ttl;
      sg.setBinaryV(new Binary(sgName.getFullPath()));
      if (mNode.getDataTTL() != Long.MAX_VALUE) {
        ttl = new Field(TSDataType.INT64);
        ttl.setLongV(mNode.getDataTTL());
      } else {
        ttl = null;
      }
      rowRecord.addField(sg);
      rowRecord.addField(ttl);
      listDataSet.putRecord(rowRecord);
    }

    return listDataSet;
  }

  private QueryDataSet processShowVersion() {
    SingleDataSet singleDataSet =
        new SingleDataSet(
            Collections.singletonList(new PartialPath(IoTDBConstant.COLUMN_VERSION, false)),
            Collections.singletonList(TSDataType.TEXT));
    Field field = new Field(TSDataType.TEXT);
    field.setBinaryV(new Binary(IoTDBConstant.VERSION));
    RowRecord rowRecord = new RowRecord(0);
    rowRecord.addField(field);
    singleDataSet.setRecord(rowRecord);
    return singleDataSet;
  }

  private QueryDataSet processShowFlushTaskInfo() {
    ListDataSet listDataSet =
        new ListDataSet(
            Arrays.asList(
                new PartialPath(COLUMN_ITEM, false), new PartialPath(COLUMN_VALUE, false)),
            Arrays.asList(TSDataType.TEXT, TSDataType.TEXT));

    int timestamp = 0;
    addRowRecordForShowQuery(
        listDataSet,
        timestamp++,
        "total number of flush tasks",
        Integer.toString(FlushTaskPoolManager.getInstance().getTotalTasks()));
    addRowRecordForShowQuery(
        listDataSet,
        timestamp++,
        "number of working flush tasks",
        Integer.toString(FlushTaskPoolManager.getInstance().getWorkingTasksNumber()));
    addRowRecordForShowQuery(
        listDataSet,
        timestamp,
        "number of waiting flush tasks",
        Integer.toString(FlushTaskPoolManager.getInstance().getWaitingTasksNumber()));
    return listDataSet;
  }

  private QueryDataSet processShowFunctions(ShowFunctionsPlan showPlan)
      throws QueryProcessException {
    ListDataSet listDataSet =
        new ListDataSet(
            Arrays.asList(
                new PartialPath(COLUMN_FUNCTION_NAME, false),
                new PartialPath(COLUMN_FUNCTION_TYPE, false),
                new PartialPath(COLUMN_FUNCTION_CLASS, false)),
            Arrays.asList(TSDataType.TEXT, TSDataType.TEXT, TSDataType.TEXT));

    appendUDFs(listDataSet, showPlan);
    appendNativeFunctions(listDataSet, showPlan);

    listDataSet.sort(
        (r1, r2) ->
            String.CASE_INSENSITIVE_ORDER.compare(
                r1.getFields().get(0).getStringValue(), r2.getFields().get(0).getStringValue()));
    return listDataSet;
  }

  @SuppressWarnings("squid:S3776")
  private void appendUDFs(ListDataSet listDataSet, ShowFunctionsPlan showPlan)
      throws QueryProcessException {
    for (UDFRegistrationInformation info :
        UDFRegistrationService.getInstance().getRegistrationInformation()) {
      RowRecord rowRecord = new RowRecord(0); // ignore timestamp
      rowRecord.addField(Binary.valueOf(info.getFunctionName()), TSDataType.TEXT);
      String functionType = "";
      try {
        if (info.isBuiltin()) {
          if (info.isUDTF()) {
            functionType = FUNCTION_TYPE_BUILTIN_UDTF;
          } else if (info.isUDAF()) {
            functionType = FUNCTION_TYPE_BUILTIN_UDAF;
          }
        } else {
          if (info.isUDTF()) {
            functionType = FUNCTION_TYPE_EXTERNAL_UDTF;
          } else if (info.isUDAF()) {
            functionType = FUNCTION_TYPE_EXTERNAL_UDAF;
          }
        }
      } catch (InstantiationException
          | InvocationTargetException
          | NoSuchMethodException
          | IllegalAccessException e) {
        throw new QueryProcessException(e.toString());
      }
      rowRecord.addField(Binary.valueOf(functionType), TSDataType.TEXT);
      rowRecord.addField(Binary.valueOf(info.getClassName()), TSDataType.TEXT);
      listDataSet.putRecord(rowRecord);
    }
  }

  private QueryDataSet processShowContinuousQueries() {
    ListDataSet listDataSet =
        new ListDataSet(
            Arrays.asList(
                new PartialPath(COLUMN_CONTINUOUS_QUERY_NAME, false),
                new PartialPath(COLUMN_CONTINUOUS_QUERY_EVERY_INTERVAL, false),
                new PartialPath(COLUMN_CONTINUOUS_QUERY_FOR_INTERVAL, false),
                new PartialPath(COLUMN_CONTINUOUS_QUERY_BOUNDARY, false),
                new PartialPath(COLUMN_CONTINUOUS_QUERY_QUERY_SQL, false),
                new PartialPath(COLUMN_CONTINUOUS_QUERY_TARGET_PATH, false)),
            Arrays.asList(
                TSDataType.TEXT,
                TSDataType.INT64,
                TSDataType.INT64,
                TSDataType.INT64,
                TSDataType.TEXT,
                TSDataType.TEXT));

    List<ShowContinuousQueriesResult> continuousQueriesList =
        ContinuousQueryService.getInstance().getShowContinuousQueriesResultList();

    for (ShowContinuousQueriesResult result : continuousQueriesList) {
      RowRecord record = new RowRecord(0);
      record.addField(Binary.valueOf(result.getContinuousQueryName()), TSDataType.TEXT);
      record.addField(result.getEveryInterval(), TSDataType.INT64);
      record.addField(result.getForInterval(), TSDataType.INT64);
      record.addField(result.getBoundary(), TSDataType.INT64);
      record.addField(Binary.valueOf(result.getQuerySql()), TSDataType.TEXT);
      record.addField(Binary.valueOf(result.getTargetPath().getFullPath()), TSDataType.TEXT);
      listDataSet.putRecord(record);
    }

    return listDataSet;
  }

  private QueryDataSet processShowSchemaTemplates() {
    ListDataSet listDataSet =
        new ListDataSet(
            Collections.singletonList(new PartialPath(COLUMN_SCHEMA_TEMPLATE, false)),
            Collections.singletonList(TSDataType.TEXT));
    Set<String> allTemplates = IoTDB.schemaEngine.getAllTemplates();
    for (String templateName : allTemplates) {
      RowRecord rowRecord = new RowRecord(0); // ignore timestamp
      rowRecord.addField(Binary.valueOf(templateName), TSDataType.TEXT);
      listDataSet.putRecord(rowRecord);
    }
    return listDataSet;
  }

  private QueryDataSet processShowNodesInSchemaTemplate(ShowNodesInTemplatePlan showPlan)
      throws QueryProcessException {
    ListDataSet listDataSet =
        new ListDataSet(
            Arrays.asList(
                new PartialPath(COLUMN_CHILD_NODES, false),
                new PartialPath(COLUMN_TIMESERIES_DATATYPE, false),
                new PartialPath(COLUMN_TIMESERIES_ENCODING, false),
                new PartialPath(COLUMN_TIMESERIES_COMPRESSION, false)),
            Arrays.asList(TSDataType.TEXT, TSDataType.TEXT, TSDataType.TEXT, TSDataType.TEXT));
    try {
      List<Pair<String, IMeasurementSchema>> measurements =
          IoTDB.schemaEngine.getSchemasInTemplate(showPlan.getTemplateName(), "");
      for (Pair<String, IMeasurementSchema> measurement : measurements) {
        RowRecord rowRecord = new RowRecord(0); // ignore timestamp
        rowRecord.addField(Binary.valueOf(measurement.left), TSDataType.TEXT);

        IMeasurementSchema measurementSchema = measurement.right;
        rowRecord.addField(Binary.valueOf(measurementSchema.getType().toString()), TSDataType.TEXT);
        rowRecord.addField(
            Binary.valueOf(measurementSchema.getEncodingType().toString()), TSDataType.TEXT);
        rowRecord.addField(
            Binary.valueOf(measurementSchema.getCompressor().toString()), TSDataType.TEXT);
        listDataSet.putRecord(rowRecord);
      }
    } catch (MetadataException e) {
      throw new QueryProcessException(e);
    }
    return listDataSet;
  }

  private QueryDataSet processShowPathsUsingSchemaTemplate(ShowPathsUsingTemplatePlan showPlan)
      throws QueryProcessException {
    ListDataSet listDataSet =
        new ListDataSet(
            Collections.singletonList(new PartialPath(COLUMN_CHILD_PATHS, false)),
            Collections.singletonList(TSDataType.TEXT));
    try {
      Set<String> paths = IoTDB.schemaEngine.getPathsUsingTemplate(showPlan.getTemplateName());
      for (String path : paths) {
        RowRecord rowRecord = new RowRecord(0); // ignore timestamp
        rowRecord.addField(Binary.valueOf(path), TSDataType.TEXT);
        listDataSet.putRecord(rowRecord);
      }
    } catch (MetadataException e) {
      throw new QueryProcessException(e);
    }
    return listDataSet;
  }

  private QueryDataSet processShowPathsSetSchemaTemplate(ShowPathsSetTemplatePlan showPlan)
      throws QueryProcessException {
    ListDataSet listDataSet =
        new ListDataSet(
            Collections.singletonList(new PartialPath(COLUMN_CHILD_PATHS, false)),
            Collections.singletonList(TSDataType.TEXT));
    try {
      Set<String> paths = IoTDB.schemaEngine.getPathsSetTemplate(showPlan.getTemplateName());
      for (String path : paths) {
        RowRecord rowRecord = new RowRecord(0); // ignore timestamp
        rowRecord.addField(Binary.valueOf(path), TSDataType.TEXT);
        listDataSet.putRecord(rowRecord);
      }
    } catch (MetadataException e) {
      throw new QueryProcessException(e);
    }
    return listDataSet;
  }

  private void appendNativeFunctions(ListDataSet listDataSet, ShowFunctionsPlan showPlan) {
    final Binary functionType = Binary.valueOf(FUNCTION_TYPE_NATIVE);
    final Binary className = Binary.valueOf("");
    for (String functionName : SQLConstant.getNativeFunctionNames()) {
      RowRecord rowRecord = new RowRecord(0); // ignore timestamp
      rowRecord.addField(Binary.valueOf(functionName.toUpperCase()), TSDataType.TEXT);
      rowRecord.addField(functionType, TSDataType.TEXT);
      rowRecord.addField(className, TSDataType.TEXT);
      listDataSet.putRecord(rowRecord);
    }
  }

  private QueryDataSet processShowTriggers() {
    return TriggerRegistrationService.getInstance().show();
  }

  private void addRowRecordForShowQuery(
      ListDataSet listDataSet, int timestamp, String item, String value) {
    RowRecord rowRecord = new RowRecord(timestamp);
    Field itemField = new Field(TSDataType.TEXT);
    itemField.setBinaryV(new Binary(item));
    Field valueField = new Field(TSDataType.TEXT);
    valueField.setBinaryV(new Binary(value));
    rowRecord.addField(itemField);
    rowRecord.addField(valueField);
    listDataSet.putRecord(rowRecord);
  }

  @Override
  public void delete(DeletePlan deletePlan) throws QueryProcessException {
    AUDIT_LOGGER.info(
        "delete data from {} in [{},{}]",
        deletePlan.getPaths(),
        deletePlan.getDeleteStartTime(),
        deletePlan.getDeleteEndTime());
    for (PartialPath path : deletePlan.getPaths()) {
      delete(
          path,
          deletePlan.getDeleteStartTime(),
          deletePlan.getDeleteEndTime(),
          deletePlan.getIndex(),
          deletePlan.getPartitionFilter());
    }
  }

  private void operateLoadFiles(OperateFilePlan plan) throws QueryProcessException {
    File file = plan.getFile();
    if (!file.exists()) {
      throw new QueryProcessException(
          String.format("File path '%s' doesn't exists.", file.getPath()));
    }
    if (file.isDirectory()) {
      loadDir(file, plan);
    } else {
      loadFile(file, plan);
    }
  }

  private void loadDir(File curFile, OperateFilePlan plan) throws QueryProcessException {
    File[] files = curFile.listFiles();
    long[] establishTime = new long[files.length];
    List<Integer> tsfiles = new ArrayList<>();

    for (int i = 0; i < files.length; i++) {
      File file = files[i];
      if (!file.isDirectory()) {
        String fileName = file.getName();
        if (fileName.endsWith(TSFILE_SUFFIX)) {
          establishTime[i] = Long.parseLong(fileName.split(FILE_NAME_SEPARATOR)[0]);
          tsfiles.add(i);
        }
      }
    }
    Collections.sort(
        tsfiles,
        (o1, o2) -> {
          if (establishTime[o1] == establishTime[o2]) {
            return 0;
          }
          return establishTime[o1] < establishTime[o2] ? -1 : 1;
        });
    for (Integer i : tsfiles) {
      loadFile(files[i], plan);
    }

    for (File file : files) {
      if (file.isDirectory()) {
        loadDir(file, plan);
      }
    }
  }

  private void loadFile(File file, OperateFilePlan plan) throws QueryProcessException {
    if (!file.getName().endsWith(TSFILE_SUFFIX)) {
      return;
    }
    TsFileResource tsFileResource = new TsFileResource(file);
    tsFileResource.setStatus(TsFileResourceStatus.CLOSED);
    try {
      // check file
      RestorableTsFileIOWriter restorableTsFileIOWriter = new RestorableTsFileIOWriter(file);
      if (restorableTsFileIOWriter.hasCrashed()) {
        restorableTsFileIOWriter.close();
        throw new QueryProcessException(
            String.format(
                "Cannot load file %s because the file has crashed.", file.getAbsolutePath()));
      }
      Map<Path, IMeasurementSchema> schemaMap = new HashMap<>();

      List<ChunkGroupMetadata> chunkGroupMetadataList = new ArrayList<>();
      try (TsFileSequenceReader reader = new TsFileSequenceReader(file.getAbsolutePath(), false)) {
        reader.selfCheck(schemaMap, chunkGroupMetadataList, false);
        if (plan.getVerifyMetadata()) {
          loadNewTsFileVerifyMetadata(reader);
        }
      } catch (IOException e) {
        logger.warn("can not get timeseries metadata from {}.", file.getAbsoluteFile());
        throw new QueryProcessException(e.getMessage());
      }

      FileLoaderUtils.checkTsFileResource(tsFileResource);
      if (UpgradeUtils.isNeedUpgrade(tsFileResource)) {
        throw new QueryProcessException(
            String.format(
                "Cannot load file %s because the file's version is old which needs to be upgraded.",
                file.getAbsolutePath()));
      }

      // create schemas if they doesn't exist
      if (plan.isAutoCreateSchema()) {
        createSchemaAutomatically(chunkGroupMetadataList, schemaMap, plan.getSgLevel());
      }

      List<TsFileResource> splitResources = new ArrayList();
      if (tsFileResource.isSpanMultiTimePartitions()) {
        logger.info(
            "try to split the tsFile={} du to it spans multi partitions",
            tsFileResource.getTsFile().getPath());
        TsFileRewriteTool.rewriteTsFile(tsFileResource, splitResources);
        tsFileResource.writeLock();
        tsFileResource.removeModFile();
        tsFileResource.writeUnlock();
        logger.info(
            "after split, the old tsFile was split to {} new tsFiles", splitResources.size());
      }

      if (splitResources.isEmpty()) {
        splitResources.add(tsFileResource);
      }

      for (TsFileResource resource : splitResources) {
        StorageEngine.getInstance().loadNewTsFile(resource);
      }
    } catch (Exception e) {
      logger.error("fail to load file {}", file.getName(), e);
      throw new QueryProcessException(
          String.format("Cannot load file %s because %s", file.getAbsolutePath(), e.getMessage()));
    }
  }

  private void loadNewTsFileVerifyMetadata(TsFileSequenceReader tsFileSequenceReader)
      throws MetadataException, QueryProcessException, IOException {
    Map<String, List<TimeseriesMetadata>> metadataSet =
        tsFileSequenceReader.getAllTimeseriesMetadata();
    for (Map.Entry<String, List<TimeseriesMetadata>> entry : metadataSet.entrySet()) {
      String deviceId = entry.getKey();
      PartialPath devicePath = new PartialPath(deviceId);
      if (!IoTDB.schemaEngine.isPathExist(devicePath)) {
        continue;
      }
      boolean isAlignedInIoTDB =
          IoTDB.schemaEngine.getDeviceNode(devicePath).getAsEntityMNode().isAligned();
      boolean isAlignedInTsFile = false;
      for (TimeseriesMetadata metadata : entry.getValue()) {
        if ("".equals(metadata.getMeasurementId())) {
          isAlignedInTsFile = true;
          continue;
        }
        PartialPath fullPath =
            new PartialPath(deviceId + TsFileConstant.PATH_SEPARATOR + metadata.getMeasurementId());
        if (IoTDB.schemaEngine.isPathExist(fullPath)) {
          TSDataType dataType = IoTDB.schemaEngine.getSeriesType(fullPath);
          if (dataType != metadata.getTSDataType()) {
            throw new QueryProcessException(
                String.format(
                    "%s is %s in the loading TsFile but is %s in IoTDB.",
                    fullPath.getFullPath(), metadata.getTSDataType().name(), dataType.name()));
          }
        }
      }
      if (isAlignedInIoTDB != isAlignedInTsFile) {
        throw new QueryProcessException(
            String.format(
                "%s is%s aligned in the loading TsFile but is%s aligned in IoTDB.",
                devicePath.getFullPath(),
                isAlignedInTsFile ? "" : " not",
                isAlignedInIoTDB ? "" : " not"));
      }
    }
  }

  @SuppressWarnings("squid:S3776") // Suppress high Cognitive Complexity warning
  private void createSchemaAutomatically(
      List<ChunkGroupMetadata> chunkGroupMetadataList,
      Map<Path, IMeasurementSchema> knownSchemas,
      int sgLevel)
      throws MetadataException {
    if (chunkGroupMetadataList.isEmpty()) {
      return;
    }

    Set<PartialPath> registeredSeries = new HashSet<>();
    for (ChunkGroupMetadata chunkGroupMetadata : chunkGroupMetadataList) {
      String device = chunkGroupMetadata.getDevice();
      boolean isAligned = false;
      Set<String> existSeriesSet = new HashSet<>();
      List<PartialPath> needRegisterSeries = new ArrayList<>();
      List<IMeasurementSchema> needRegisterSchema = new ArrayList<>();
      PartialPath devicePath = new PartialPath(device);
      PartialPath storageGroupPath = MetaUtils.getStorageGroupPathByLevel(devicePath, sgLevel);
      try {
        IoTDB.schemaEngine.setStorageGroup(storageGroupPath);
      } catch (StorageGroupAlreadySetException alreadySetException) {
        if (!alreadySetException.getStorageGroupPath().equals(storageGroupPath.getFullPath())) {
          throw alreadySetException;
        }
      }
      for (PartialPath path : IoTDB.schemaEngine.getMeasurementPaths(devicePath, true)) {
        existSeriesSet.add(path.getMeasurement());
        existSeriesSet.add(path.getMeasurementAlias());
      }
      for (ChunkMetadata chunkMetadata : chunkGroupMetadata.getChunkMetadataList()) {
        if ("".equals(chunkMetadata.getMeasurementUid())) {
          isAligned = true;
          continue;
        }
        PartialPath series =
            new PartialPath(
                chunkGroupMetadata.getDevice()
                    + TsFileConstant.PATH_SEPARATOR
                    + chunkMetadata.getMeasurementUid());
        if (!registeredSeries.contains(series)) {
          registeredSeries.add(series);
          IMeasurementSchema schema =
              knownSchemas.get(new Path(series.getDevice(), series.getMeasurement()));
          if (schema == null) {
            throw new MetadataException(
                String.format(
                    "Can not get the schema of measurement [%s]",
                    chunkMetadata.getMeasurementUid()));
          }
          if (!existSeriesSet.contains(chunkMetadata.getMeasurementUid())) {
            needRegisterSeries.add(series);
            needRegisterSchema.add(schema);
          }
        }
      }

      int size = needRegisterSeries.size();
      if (size == 0) {
        continue;
      }
      if (isAligned) {
        List<String> measurements = new ArrayList<>();
        List<TSDataType> dataTypes = new ArrayList<>();
        List<TSEncoding> encodings = new ArrayList<>();
        List<CompressionType> compressors = new ArrayList<>();

        for (int i = 0; i < size; i++) {
          IMeasurementSchema schema = needRegisterSchema.get(i);
          measurements.add(needRegisterSeries.get(i).getMeasurement());
          dataTypes.add(schema.getType());
          encodings.add(schema.getEncodingType());
          compressors.add(schema.getCompressor());
        }

        IoTDB.schemaEngine.createAlignedTimeSeries(
            devicePath, measurements, dataTypes, encodings, compressors);
      } else {
        for (int i = 0; i < size; i++) {
          IMeasurementSchema schema = needRegisterSchema.get(i);
          IoTDB.schemaEngine.createTimeseries(
              needRegisterSeries.get(i),
              schema.getType(),
              schema.getEncodingType(),
              schema.getCompressor(),
              Collections.emptyMap());
        }
      }
    }
  }

  private void operateRemoveFile(OperateFilePlan plan) throws QueryProcessException {
    try {
      if (!plan.getFile().exists() || !StorageEngine.getInstance().deleteTsfile(plan.getFile())) {
        throw new QueryProcessException(
            String.format("File '%s' doesn't exist.", plan.getFile().getAbsolutePath()));
      }
    } catch (StorageEngineException | IllegalPathException e) {
      throw new QueryProcessException(
          String.format("Cannot remove file because %s", e.getMessage()));
    }
  }

  private void operateUnloadFile(OperateFilePlan plan) throws QueryProcessException {
    if (!plan.getTargetDir().exists() || !plan.getTargetDir().isDirectory()) {
      throw new QueryProcessException(
          String.format("Target dir '%s' is invalid.", plan.getTargetDir().getAbsolutePath()));
    }
    try {
      if (!plan.getFile().exists()
          || !StorageEngine.getInstance().unloadTsfile(plan.getFile(), plan.getTargetDir())) {
        throw new QueryProcessException(
            String.format("File '%s' doesn't exist.", plan.getFile().getAbsolutePath()));
      }
    } catch (StorageEngineException | IllegalPathException e) {
      throw new QueryProcessException(
          String.format(
              "Cannot unload file '%s' to target directory '%s' because %s",
              plan.getFile().getAbsolutePath(), plan.getTargetDir().getPath(), e.getMessage()));
    }
  }

  private void operateTTL(SetTTLPlan plan) throws QueryProcessException {
    try {
      List<PartialPath> storageGroupPaths =
          IoTDB.schemaEngine.getMatchedStorageGroups(plan.getStorageGroup(), plan.isPrefixMatch());
      for (PartialPath storagePath : storageGroupPaths) {
        IoTDB.schemaEngine.setTTL(storagePath, plan.getDataTTL());
        StorageEngine.getInstance().setTTL(storagePath, plan.getDataTTL());
      }
    } catch (MetadataException e) {
      throw new QueryProcessException(e);
    } catch (IOException e) {
      throw new QueryProcessException(e.getMessage());
    }
  }

  @Override
  public void update(PartialPath path, long startTime, long endTime, String value) {
    throw new UnsupportedOperationException("update is not supported now");
  }

  @Override
  public void delete(
      PartialPath path,
      long startTime,
      long endTime,
      long planIndex,
      TimePartitionFilter timePartitionFilter)
      throws QueryProcessException {
    try {
      StorageEngine.getInstance().delete(path, startTime, endTime, planIndex, timePartitionFilter);
    } catch (StorageEngineException e) {
      throw new QueryProcessException(e);
    }
  }

  private void checkFailedMeasurments(InsertPlan plan)
      throws PathNotExistException, StorageEngineException {
    // check if all path not exist exceptions
    List<String> failedPaths = plan.getFailedMeasurements();
    List<Exception> exceptions = plan.getFailedExceptions();
    boolean isPathNotExistException = true;
    for (Exception e : exceptions) {
      Throwable curException = e;
      while (curException.getCause() != null) {
        curException = curException.getCause();
      }
      if (!(curException instanceof PathNotExistException)) {
        isPathNotExistException = false;
        break;
      }
    }
    if (isPathNotExistException) {
      throw new PathNotExistException(failedPaths);
    } else {
      throw new StorageEngineException(
          INSERT_MEASUREMENTS_FAILED_MESSAGE
              + plan.getFailedMeasurements()
              + (!exceptions.isEmpty() ? (" caused by " + exceptions.get(0).getMessage()) : ""));
    }
  }

  @Override
  public void insert(InsertRowsOfOneDevicePlan insertRowsOfOneDevicePlan)
      throws QueryProcessException {
    if (insertRowsOfOneDevicePlan.getRowPlans().length == 0) {
      return;
    }
    try {
      // insert to storage engine
      StorageEngine.getInstance().insert(insertRowsOfOneDevicePlan);

      List<String> notExistedPaths = null;
      List<String> failedMeasurements = null;

      // If there are some exceptions, we assume they caused by the same reason.
      Exception exception = null;
      for (InsertRowPlan plan : insertRowsOfOneDevicePlan.getRowPlans()) {
        if (plan.getFailedMeasurements() != null) {
          if (notExistedPaths == null) {
            notExistedPaths = new ArrayList<>();
            failedMeasurements = new ArrayList<>();
          }
          // check if all path not exist exceptions
          List<String> failedPaths = plan.getFailedMeasurements();
          List<Exception> exceptions = plan.getFailedExceptions();
          boolean isPathNotExistException = true;
          for (Exception e : exceptions) {
            exception = e;
            Throwable curException = e;
            while (curException.getCause() != null) {
              curException = curException.getCause();
            }
            if (!(curException instanceof PathNotExistException)) {
              isPathNotExistException = false;
              break;
            }
          }
          if (isPathNotExistException) {
            notExistedPaths.addAll(failedPaths);
          } else {
            failedMeasurements.addAll(plan.getFailedMeasurements());
          }
        }
      }
      if (notExistedPaths != null && !notExistedPaths.isEmpty()) {
        throw new PathNotExistException(notExistedPaths);
      } else if (notExistedPaths != null && !failedMeasurements.isEmpty()) {
        throw new StorageEngineException(
            "failed to insert points "
                + failedMeasurements
                + (exception != null ? (" caused by " + exception.getMessage()) : ""));
      }

    } catch (StorageEngineException | MetadataException e) {
      throw new QueryProcessException(e);
    }
  }

  @Override
  public void insert(InsertRowsPlan plan) throws QueryProcessException {
    for (int i = 0; i < plan.getInsertRowPlanList().size(); i++) {
      if (plan.getResults().containsKey(i) || plan.isExecuted(i)) {
        continue;
      }
      try {
        insert(plan.getInsertRowPlanList().get(i));
      } catch (QueryProcessException e) {
        plan.getResults().put(i, RpcUtils.getStatus(e.getErrorCode(), e.getMessage()));
      }
    }
    if (!plan.getResults().isEmpty()) {
      throw new BatchProcessException(plan.getFailingStatus());
    }
  }

  @Override
  public void insert(InsertRowPlan insertRowPlan) throws QueryProcessException {
    try {
      insertRowPlan.setMeasurementMNodes(
          new IMeasurementMNode[insertRowPlan.getMeasurements().length]);
      // When insert data with sql statement, the data types will be null here.
      // We need to predicted the data types first
      if (insertRowPlan.getDataTypes()[0] == null) {
        for (int i = 0; i < insertRowPlan.getDataTypes().length; i++) {
          insertRowPlan.getDataTypes()[i] =
              TypeInferenceUtils.getPredictedDataType(
                  insertRowPlan.getValues()[i], insertRowPlan.isNeedInferType());
        }
      }

      StorageEngine.getInstance().insert(insertRowPlan);

      if (insertRowPlan.getFailedMeasurements() != null) {
        checkFailedMeasurments(insertRowPlan);
      }
    } catch (StorageEngineException | MetadataException e) {
      throw new QueryProcessException(e);
    } catch (Exception e) {
      throw e;
    }
  }

  @Override
  public void insertTablet(InsertMultiTabletPlan insertMultiTabletPlan)
      throws QueryProcessException {
    if (insertMultiTabletPlan.isEnableMultiThreading()) {
      insertTabletParallel(insertMultiTabletPlan);
    } else {
      insertTabletSerial(insertMultiTabletPlan);
    }
  }

  private void insertTabletSerial(InsertMultiTabletPlan insertMultiTabletPlan)
      throws BatchProcessException {
    for (int i = 0; i < insertMultiTabletPlan.getInsertTabletPlanList().size(); i++) {
      if (insertMultiTabletPlan.getResults().containsKey(i)
          || insertMultiTabletPlan.isExecuted(i)) {
        continue;
      }
      try {
        insertTablet(insertMultiTabletPlan.getInsertTabletPlanList().get(i));
      } catch (QueryProcessException e) {
        insertMultiTabletPlan
            .getResults()
            .put(i, RpcUtils.getStatus(e.getErrorCode(), e.getMessage()));
      }
    }
    if (!insertMultiTabletPlan.getResults().isEmpty()) {
      throw new BatchProcessException(insertMultiTabletPlan.getFailingStatus());
    }
  }

  private void insertTabletParallel(InsertMultiTabletPlan insertMultiTabletPlan)
      throws BatchProcessException {
    updateInsertTabletsPool(insertMultiTabletPlan.getDifferentStorageGroupsCount());

    List<InsertTabletPlan> planList = insertMultiTabletPlan.getInsertTabletPlanList();
    List<Future<?>> futureList = new ArrayList<>();

    Map<Integer, TSStatus> results = insertMultiTabletPlan.getResults();

    List<InsertTabletPlan> runPlanList = new ArrayList<>();
    Map<Integer, Integer> runIndexToRealIndex = new HashMap<>();
    for (int i = 0; i < planList.size(); i++) {
      if (!(results.containsKey(i) || insertMultiTabletPlan.isExecuted(i))) {
        runPlanList.add(planList.get(i));
        runIndexToRealIndex.put(runPlanList.size() - 1, i);
      }
    }
    for (InsertTabletPlan plan : runPlanList) {
      Future<?> f =
          insertionPool.submit(
              () -> {
                insertTablet(plan);
                return null;
              });
      futureList.add(f);
    }
    for (int i = 0; i < futureList.size(); i++) {
      try {
        futureList.get(i).get();
      } catch (Exception e) {
        if (e.getCause() instanceof QueryProcessException) {
          QueryProcessException qe = (QueryProcessException) e.getCause();
          results.put(
              runIndexToRealIndex.get(i), RpcUtils.getStatus(qe.getErrorCode(), qe.getMessage()));
        } else {
          results.put(
              runIndexToRealIndex.get(i),
              RpcUtils.getStatus(INTERNAL_SERVER_ERROR, e.getMessage()));
        }
      }
    }

    if (!results.isEmpty()) {
      throw new BatchProcessException(insertMultiTabletPlan.getFailingStatus());
    }
  }

  private void updateInsertTabletsPool(int sgSize) {
    int updateCoreSize = Math.min(sgSize, Runtime.getRuntime().availableProcessors() / 2);
    if (insertionPool == null || insertionPool.isTerminated()) {
      insertionPool =
          (ThreadPoolExecutor)
              IoTDBThreadPoolFactory.newFixedThreadPool(
                  updateCoreSize, ThreadName.INSERTION_SERVICE.getName());
    } else if (insertionPool.getCorePoolSize() > updateCoreSize) {
      insertionPool.setCorePoolSize(updateCoreSize);
      insertionPool.setMaximumPoolSize(updateCoreSize);
    } else if (insertionPool.getCorePoolSize() < updateCoreSize) {
      insertionPool.setMaximumPoolSize(updateCoreSize);
      insertionPool.setCorePoolSize(updateCoreSize);
    }
  }

  @Override
  public void insertTablet(InsertTabletPlan insertTabletPlan) throws QueryProcessException {

    if (insertTabletPlan.getRowCount() == 0) {
      return;
    }
    try {
      insertTabletPlan.setMeasurementMNodes(
          new IMeasurementMNode[insertTabletPlan.getMeasurements().length]);

      StorageEngine.getInstance().insertTablet(insertTabletPlan);

      if (insertTabletPlan.getFailedMeasurements() != null) {
        checkFailedMeasurments(insertTabletPlan);
      }
    } catch (StorageEngineException | MetadataException e) {
      throw new QueryProcessException(e);
    } catch (Exception e) {
      throw e;
    }
  }

  private boolean operateAuthor(AuthorPlan author) throws QueryProcessException {
    AuthorOperator.AuthorType authorType = author.getAuthorType();
    String userName = author.getUserName();
    String roleName = author.getRoleName();
    String password = author.getPassword();
    String newPassword = author.getNewPassword();
    Set<Integer> permissions = author.getPermissions();
    PartialPath nodeName = author.getNodeName();
    try {
      switch (authorType) {
        case UPDATE_USER:
          authorizer.updateUserPassword(userName, newPassword);
          break;
        case CREATE_USER:
          authorizer.createUser(userName, password);
          break;
        case CREATE_ROLE:
          authorizer.createRole(roleName);
          break;
        case DROP_USER:
          authorizer.deleteUser(userName);
          break;
        case DROP_ROLE:
          authorizer.deleteRole(roleName);
          break;
        case GRANT_ROLE:
          for (int i : permissions) {
            authorizer.grantPrivilegeToRole(roleName, nodeName.getFullPath(), i);
          }
          break;
        case GRANT_USER:
          for (int i : permissions) {
            authorizer.grantPrivilegeToUser(userName, nodeName.getFullPath(), i);
          }
          break;
        case GRANT_ROLE_TO_USER:
          authorizer.grantRoleToUser(roleName, userName);
          break;
        case REVOKE_USER:
          for (int i : permissions) {
            authorizer.revokePrivilegeFromUser(userName, nodeName.getFullPath(), i);
          }
          break;
        case REVOKE_ROLE:
          for (int i : permissions) {
            authorizer.revokePrivilegeFromRole(roleName, nodeName.getFullPath(), i);
          }
          break;
        case REVOKE_ROLE_FROM_USER:
          authorizer.revokeRoleFromUser(roleName, userName);
          break;
        default:
          throw new QueryProcessException("Unsupported operation " + authorType);
      }
    } catch (AuthException e) {
      throw new QueryProcessException(e.getMessage(), true);
    }
    return true;
  }

  private boolean operateWatermarkEmbedding(List<String> users, boolean useWatermark)
      throws QueryProcessException {
    try {
      for (String user : users) {
        authorizer.setUserUseWaterMark(user, useWatermark);
      }
    } catch (AuthException e) {
      throw new QueryProcessException(e.getMessage());
    }
    return true;
  }

  private boolean createTimeSeries(CreateTimeSeriesPlan createTimeSeriesPlan)
      throws QueryProcessException {
    try {
      IoTDB.schemaEngine.createTimeseries(createTimeSeriesPlan);
    } catch (MetadataException e) {
      throw new QueryProcessException(e);
    }
    return true;
  }

  private boolean createAlignedTimeSeries(CreateAlignedTimeSeriesPlan createAlignedTimeSeriesPlan)
      throws QueryProcessException {
    try {
      IoTDB.schemaEngine.createAlignedTimeSeries(createAlignedTimeSeriesPlan);
    } catch (MetadataException e) {
      throw new QueryProcessException(e);
    }
    return true;
  }

  @SuppressWarnings("squid:S3776") // high Cognitive Complexity
  private boolean createMultiTimeSeries(CreateMultiTimeSeriesPlan multiPlan)
      throws BatchProcessException {
    int dataTypeIdx = 0;
    for (int i = 0; i < multiPlan.getPaths().size(); i++) {
      if (multiPlan.getResults().containsKey(i) || multiPlan.isExecuted(i)) {
        continue;
      }
      PartialPath path = multiPlan.getPaths().get(i);
      String measurement = path.getMeasurement();
      CreateTimeSeriesPlan plan =
          new CreateTimeSeriesPlan(
              multiPlan.getPaths().get(i),
              multiPlan.getDataTypes().get(i),
              multiPlan.getEncodings().get(i),
              multiPlan.getCompressors().get(i),
              multiPlan.getProps() == null ? null : multiPlan.getProps().get(i),
              multiPlan.getTags() == null ? null : multiPlan.getTags().get(i),
              multiPlan.getAttributes() == null ? null : multiPlan.getAttributes().get(i),
              multiPlan.getAlias() == null ? null : multiPlan.getAlias().get(i));
      dataTypeIdx++;
      try {
        createTimeSeries(plan);
      } catch (QueryProcessException e) {
        multiPlan.getResults().put(i, RpcUtils.getStatus(e.getErrorCode(), e.getMessage()));
      }
    }
    if (!multiPlan.getResults().isEmpty()) {
      throw new BatchProcessException(multiPlan.getFailingStatus());
    }
    return true;
  }

  protected boolean deleteTimeSeries(DeleteTimeSeriesPlan deleteTimeSeriesPlan)
      throws QueryProcessException {
    AUDIT_LOGGER.info("delete timeseries {}", deleteTimeSeriesPlan.getPaths());
    List<PartialPath> deletePathList = deleteTimeSeriesPlan.getPaths();
    for (int i = 0; i < deletePathList.size(); i++) {
      PartialPath path = deletePathList.get(i);
      try {
        StorageEngine.getInstance()
            .deleteTimeseries(
                path, deleteTimeSeriesPlan.getIndex(), deleteTimeSeriesPlan.getPartitionFilter());
        if (deleteTimeSeriesPlan.isPrefixMatch()) {
          // adapt to prefix match of 0.12
          StorageEngine.getInstance()
              .deleteTimeseries(
                  path.concatNode(MULTI_LEVEL_PATH_WILDCARD),
                  deleteTimeSeriesPlan.getIndex(),
                  deleteTimeSeriesPlan.getPartitionFilter());
        }
        String failed =
            IoTDB.schemaEngine.deleteTimeseries(path, deleteTimeSeriesPlan.isPrefixMatch());
        if (failed != null) {
          deleteTimeSeriesPlan
              .getResults()
              .put(i, RpcUtils.getStatus(TSStatusCode.NODE_DELETE_FAILED_ERROR, failed));
        }
      } catch (StorageEngineException | MetadataException e) {
        deleteTimeSeriesPlan
            .getResults()
            .put(i, RpcUtils.getStatus(e.getErrorCode(), e.getMessage()));
      }
    }
    if (!deleteTimeSeriesPlan.getResults().isEmpty()) {
      throw new BatchProcessException(deleteTimeSeriesPlan.getFailingStatus());
    }
    return true;
  }

  private boolean alterTimeSeries(AlterTimeSeriesPlan alterTimeSeriesPlan)
      throws QueryProcessException {
    PartialPath path = alterTimeSeriesPlan.getPath();
    Map<String, String> alterMap = alterTimeSeriesPlan.getAlterMap();
    try {
      switch (alterTimeSeriesPlan.getAlterType()) {
        case RENAME:
          String beforeName = alterMap.keySet().iterator().next();
          String currentName = alterMap.get(beforeName);
          IoTDB.schemaEngine.renameTagOrAttributeKey(beforeName, currentName, path);
          break;
        case SET:
          IoTDB.schemaEngine.setTagsOrAttributesValue(alterMap, path);
          break;
        case DROP:
          IoTDB.schemaEngine.dropTagsOrAttributes(alterMap.keySet(), path);
          break;
        case ADD_TAGS:
          IoTDB.schemaEngine.addTags(alterMap, path);
          break;
        case ADD_ATTRIBUTES:
          IoTDB.schemaEngine.addAttributes(alterMap, path);
          break;
        case UPSERT:
          IoTDB.schemaEngine.upsertTagsAndAttributes(
              alterTimeSeriesPlan.getAlias(),
              alterTimeSeriesPlan.getTagsMap(),
              alterTimeSeriesPlan.getAttributesMap(),
              path);
          break;
      }
    } catch (MetadataException e) {
      throw new QueryProcessException(e);
    } catch (IOException e) {
      throw new QueryProcessException(
          String.format(
              "Something went wrong while read/write the [%s]'s tag/attribute info.",
              path.getFullPath()));
    }
    return true;
  }

  public boolean setStorageGroup(SetStorageGroupPlan setStorageGroupPlan)
      throws QueryProcessException {
    AUDIT_LOGGER.info("set storage group to {}", setStorageGroupPlan.getPaths());
    PartialPath path = setStorageGroupPlan.getPath();
    try {
      IoTDB.schemaEngine.setStorageGroup(path);
    } catch (MetadataException e) {
      throw new QueryProcessException(e);
    }
    return true;
  }

  protected boolean deleteStorageGroups(DeleteStorageGroupPlan deleteStorageGroupPlan)
      throws QueryProcessException {
    AUDIT_LOGGER.info("delete storage group {}", deleteStorageGroupPlan.getPaths());
    List<PartialPath> deletePathList = new ArrayList<>();
    try {
      for (PartialPath storageGroupPath : deleteStorageGroupPlan.getPaths()) {
        List<PartialPath> allRelatedStorageGroupPath =
            IoTDB.schemaEngine.getMatchedStorageGroups(
                storageGroupPath, deleteStorageGroupPlan.isPrefixMatch());
        if (allRelatedStorageGroupPath.isEmpty()) {
          throw new PathNotExistException(storageGroupPath.getFullPath(), true);
        }
        for (PartialPath path : allRelatedStorageGroupPath) {
          StorageEngine.getInstance().deleteStorageGroup(path);
          deletePathList.add(path);
        }
      }
      IoTDB.schemaEngine.deleteStorageGroups(deletePathList);
      operateClearCache();
    } catch (MetadataException e) {
      throw new QueryProcessException(e);
    }
    return true;
  }

  protected QueryDataSet processAuthorQuery(AuthorPlan plan) throws QueryProcessException {
    AuthorType authorType = plan.getAuthorType();
    String userName = plan.getUserName();
    String roleName = plan.getRoleName();
    PartialPath path = plan.getNodeName();

    ListDataSet dataSet;

    try {
      switch (authorType) {
        case LIST_ROLE:
          dataSet = executeListRole(plan);
          break;
        case LIST_USER:
          dataSet = executeListUser(plan);
          break;
        case LIST_ROLE_USERS:
          dataSet = executeListRoleUsers(roleName);
          break;
        case LIST_USER_ROLES:
          dataSet = executeListUserRoles(userName);
          break;
        case LIST_ROLE_PRIVILEGE:
          dataSet = executeListRolePrivileges(roleName, path);
          break;
        case LIST_USER_PRIVILEGE:
          dataSet = executeListUserPrivileges(userName, path);
          break;
        default:
          throw new QueryProcessException("Unsupported operation " + authorType);
      }
    } catch (AuthException e) {
      throw new QueryProcessException(e.getMessage());
    }
    return dataSet;
  }

  private ListDataSet executeListRole(AuthorPlan plan) throws AuthException {
    ListDataSet dataSet =
        new ListDataSet(
            Collections.singletonList(new PartialPath(COLUMN_ROLE, false)),
            Collections.singletonList(TSDataType.TEXT));

    // check if current user is granted list_role privilege
    boolean hasListRolePrivilege =
        AuthorityChecker.check(
            plan.getLoginUserName(),
            Collections.emptyList(),
            plan.getOperatorType(),
            plan.getLoginUserName());
    if (!hasListRolePrivilege) {
      return dataSet;
    }

    List<String> roleList = authorizer.listAllRoles();
    addToDataSet(roleList, dataSet);
    return dataSet;
  }

  private void addToDataSet(List<String> strResults, ListDataSet dataSet) {
    int index = 0;
    for (String role : strResults) {
      RowRecord record = new RowRecord(index++);
      Field field = new Field(TSDataType.TEXT);
      field.setBinaryV(new Binary(role));
      record.addField(field);
      dataSet.putRecord(record);
    }
  }

  private ListDataSet executeListUser(AuthorPlan plan) throws AuthException {
    ListDataSet dataSet =
        new ListDataSet(
            Collections.singletonList(new PartialPath(COLUMN_USER, false)),
            Collections.singletonList(TSDataType.TEXT));

    // check if current user is granted list_user privilege
    boolean hasListUserPrivilege =
        AuthorityChecker.check(
            plan.getLoginUserName(),
            Collections.singletonList((plan.getNodeName())),
            plan.getOperatorType(),
            plan.getLoginUserName());
    if (!hasListUserPrivilege) {
      return dataSet;
    }

    List<String> userList = authorizer.listAllUsers();
    addToDataSet(userList, dataSet);
    return dataSet;
  }

  private ListDataSet executeListRoleUsers(String roleName) throws AuthException {
    Role role = authorizer.getRole(roleName);
    if (role == null) {
      throw new AuthException("No such role : " + roleName);
    }
    ListDataSet dataSet =
        new ListDataSet(
            Collections.singletonList(new PartialPath(COLUMN_USER, false)),
            Collections.singletonList(TSDataType.TEXT));
    List<String> userList = authorizer.listAllUsers();
    int index = 0;
    for (String userN : userList) {
      User userObj = authorizer.getUser(userN);
      if (userObj != null && userObj.hasRole(roleName)) {
        RowRecord record = new RowRecord(index++);
        Field field = new Field(TSDataType.TEXT);
        field.setBinaryV(new Binary(userN));
        record.addField(field);
        dataSet.putRecord(record);
      }
    }
    return dataSet;
  }

  private ListDataSet executeListUserRoles(String userName) throws AuthException {
    User user = authorizer.getUser(userName);
    if (user != null) {
      ListDataSet dataSet =
          new ListDataSet(
              Collections.singletonList(new PartialPath(COLUMN_ROLE, false)),
              Collections.singletonList(TSDataType.TEXT));
      int index = 0;
      for (String roleN : user.getRoleList()) {
        RowRecord record = new RowRecord(index++);
        Field field = new Field(TSDataType.TEXT);
        field.setBinaryV(new Binary(roleN));
        record.addField(field);
        dataSet.putRecord(record);
      }
      return dataSet;
    } else {
      throw new AuthException("No such user : " + userName);
    }
  }

  private ListDataSet executeListRolePrivileges(String roleName, PartialPath path)
      throws AuthException {
    Role role = authorizer.getRole(roleName);
    if (role != null) {
      List<PartialPath> headerList = new ArrayList<>();
      List<TSDataType> typeList = new ArrayList<>();
      headerList.add(new PartialPath(COLUMN_PRIVILEGE, false));
      typeList.add(TSDataType.TEXT);
      ListDataSet dataSet = new ListDataSet(headerList, typeList);
      int index = 0;
      for (PathPrivilege pathPrivilege : role.getPrivilegeList()) {
        if (path == null || AuthUtils.pathBelongsTo(path.getFullPath(), pathPrivilege.getPath())) {
          RowRecord record = new RowRecord(index++);
          Field field = new Field(TSDataType.TEXT);
          field.setBinaryV(new Binary(pathPrivilege.toString()));
          record.addField(field);
          dataSet.putRecord(record);
        }
      }
      return dataSet;
    } else {
      throw new AuthException("No such role : " + roleName);
    }
  }

  private ListDataSet executeListUserPrivileges(String userName, PartialPath path)
      throws AuthException {
    User user = authorizer.getUser(userName);
    if (user == null) {
      throw new AuthException("No such user : " + userName);
    }
    List<PartialPath> headerList = new ArrayList<>();
    List<TSDataType> typeList = new ArrayList<>();
    int index = 0;
    if (IoTDBDescriptor.getInstance().getConfig().getAdminName().equals(userName)) {
      headerList.add(new PartialPath(COLUMN_PRIVILEGE, false));
      typeList.add(TSDataType.TEXT);
      ListDataSet dataSet = new ListDataSet(headerList, typeList);
      for (PrivilegeType privilegeType : PrivilegeType.values()) {
        RowRecord record = new RowRecord(index++);
        Field privilegeF = new Field(TSDataType.TEXT);
        privilegeF.setBinaryV(new Binary(privilegeType.toString()));
        record.addField(privilegeF);
        dataSet.putRecord(record);
      }
      return dataSet;
    } else {
      headerList.add(new PartialPath(COLUMN_ROLE, false));
      headerList.add(new PartialPath(COLUMN_PRIVILEGE, false));
      typeList.add(TSDataType.TEXT);
      typeList.add(TSDataType.TEXT);
      ListDataSet dataSet = new ListDataSet(headerList, typeList);
      for (PathPrivilege pathPrivilege : user.getPrivilegeList()) {
        if (path == null || AuthUtils.pathBelongsTo(path.getFullPath(), pathPrivilege.getPath())) {
          RowRecord record = new RowRecord(index++);
          Field roleF = new Field(TSDataType.TEXT);
          roleF.setBinaryV(new Binary(""));
          record.addField(roleF);
          Field privilegeF = new Field(TSDataType.TEXT);
          privilegeF.setBinaryV(new Binary(pathPrivilege.toString()));
          record.addField(privilegeF);
          dataSet.putRecord(record);
        }
      }
      for (String roleN : user.getRoleList()) {
        Role role = authorizer.getRole(roleN);
        if (role == null) {
          continue;
        }
        for (PathPrivilege pathPrivilege : role.getPrivilegeList()) {
          if (path == null
              || AuthUtils.pathBelongsTo(path.getFullPath(), pathPrivilege.getPath())) {
            RowRecord record = new RowRecord(index++);
            Field roleF = new Field(TSDataType.TEXT);
            roleF.setBinaryV(new Binary(roleN));
            record.addField(roleF);
            Field privilegeF = new Field(TSDataType.TEXT);
            privilegeF.setBinaryV(new Binary(pathPrivilege.toString()));
            record.addField(privilegeF);
            dataSet.putRecord(record);
          }
        }
      }
      return dataSet;
    }
  }

  @SuppressWarnings("unused") // for the distributed version
  protected void loadConfiguration(LoadConfigurationPlan plan) throws QueryProcessException {
    IoTDBDescriptor.getInstance().loadHotModifiedProps();
  }

  private boolean processShowQueryResource() {
    DEBUG_LOGGER.info(String.format("**********%s**********\n\n", new Date()));
    FileReaderManager.getInstance().writeFileReferenceInfo();
    QueryResourceManager.getInstance().writeQueryFileInfo();
    DEBUG_LOGGER.info("\n****************************************************\n\n");
    return true;
  }

  private QueryDataSet processShowQueryProcesslist() {
    ListDataSet listDataSet =
        new ListDataSet(
            Arrays.asList(new PartialPath(QUERY_ID, false), new PartialPath(STATEMENT, false)),
            Arrays.asList(TSDataType.INT64, TSDataType.TEXT));
    QueryTimeManager queryTimeManager = QueryTimeManager.getInstance();
    for (Entry<Long, QueryContext> context : queryTimeManager.getQueryContextMap().entrySet()) {
      RowRecord record = new RowRecord(context.getValue().getStartTime());
      record.addField(context.getKey(), TSDataType.INT64);
      record.addField(new Binary(context.getValue().getStatement()), TSDataType.TEXT);
      listDataSet.putRecord(record);
    }
    return listDataSet;
  }

  /**
   * @param storageGroups the storage groups to check
   * @return List of PartialPath the storage groups that not exist
   */
  List<PartialPath> checkStorageGroupExist(List<PartialPath> storageGroups)
      throws MetadataException {
    List<PartialPath> noExistSg = new ArrayList<>();
    if (storageGroups == null) {
      return noExistSg;
    }
    for (PartialPath storageGroup : storageGroups) {
      if (!IoTDB.schemaEngine.isStorageGroup(storageGroup)) {
        noExistSg.add(storageGroup);
      }
    }
    return noExistSg;
  }

  private void settle(SettlePlan plan) throws StorageEngineException {
    if (IoTDBDescriptor.getInstance().getConfig().isReadOnly()) {
      throw new StorageEngineException(
          "Current system mode is read only, does not support file settle");
    }
    if (!SettleService.getINSTANCE().isRecoverFinish()) {
      throw new StorageEngineException("Existing sg that is not ready, please try later.");
    }
    PartialPath sgPath = null;
    try {
      List<TsFileResource> seqResourcesToBeSettled = new ArrayList<>();
      List<TsFileResource> unseqResourcesToBeSettled = new ArrayList<>();
      List<String> tsFilePaths = new ArrayList<>();
      if (plan.isSgPath()) {
        sgPath = plan.getSgPath();
      } else {
        String tsFilePath = plan.getTsFilePath();
        if (new File(tsFilePath).isDirectory()) {
          throw new WriteProcessException("The file should not be a directory.");
        } else if (!new File(tsFilePath).exists()) {
          throw new WriteProcessException("The tsFile " + tsFilePath + " is not existed.");
        }
        sgPath = SettleService.getINSTANCE().getSGByFilePath(tsFilePath);
        tsFilePaths.add(tsFilePath);
      }
      StorageEngine.getInstance()
          .getResourcesToBeSettled(
              sgPath, seqResourcesToBeSettled, unseqResourcesToBeSettled, tsFilePaths);
      SettleService.getINSTANCE().startSettling(seqResourcesToBeSettled, unseqResourcesToBeSettled);
      StorageEngine.getInstance().setSettling(sgPath, false);
    } catch (WriteProcessException e) {
      if (sgPath != null) {
        StorageEngine.getInstance().setSettling(sgPath, false);
      }
      throw new StorageEngineException(e.getMessage());
    }
  }
}<|MERGE_RESOLUTION|>--- conflicted
+++ resolved
@@ -189,13 +189,6 @@
 import java.util.concurrent.Future;
 import java.util.concurrent.ThreadPoolExecutor;
 
-<<<<<<< HEAD
-import static org.apache.iotdb.db.conf.IoTDBConstant.*;
-import static org.apache.iotdb.db.conf.IoTDBConstant.COLUMN_SCHEMA_TEMPLATE;
-import static org.apache.iotdb.db.conf.IoTDBConstant.COLUMN_TIMESERIES_COMPRESSION;
-import static org.apache.iotdb.db.conf.IoTDBConstant.COLUMN_TIMESERIES_DATATYPE;
-import static org.apache.iotdb.db.conf.IoTDBConstant.COLUMN_TIMESERIES_ENCODING;
-=======
 import static org.apache.iotdb.commons.conf.IoTDBConstant.COLUMN_CHILD_NODES;
 import static org.apache.iotdb.commons.conf.IoTDBConstant.COLUMN_CHILD_PATHS;
 import static org.apache.iotdb.commons.conf.IoTDBConstant.COLUMN_COLUMN;
@@ -231,7 +224,6 @@
 import static org.apache.iotdb.commons.conf.IoTDBConstant.MULTI_LEVEL_PATH_WILDCARD;
 import static org.apache.iotdb.commons.conf.IoTDBConstant.QUERY_ID;
 import static org.apache.iotdb.commons.conf.IoTDBConstant.STATEMENT;
->>>>>>> 3dca44a4
 import static org.apache.iotdb.rpc.TSStatusCode.INTERNAL_SERVER_ERROR;
 import static org.apache.iotdb.tsfile.common.constant.TsFileConstant.TSFILE_SUFFIX;
 
@@ -276,7 +268,7 @@
 
   @Override
   public boolean processNonQuery(PhysicalPlan plan)
-      throws QueryProcessException, MetadataException, StorageEngineException {
+      throws QueryProcessException, StorageGroupNotSetException, StorageEngineException {
     switch (plan.getOperatorType()) {
       case DELETE:
         delete((DeletePlan) plan);
@@ -547,7 +539,7 @@
     IoTDBDescriptor.getInstance().getConfig().setReadOnly(plan.isReadOnly());
   }
 
-  private void operateFlush(FlushPlan plan) throws MetadataException {
+  private void operateFlush(FlushPlan plan) throws StorageGroupNotSetException {
     if (plan.getPaths().isEmpty()) {
       StorageEngine.getInstance().syncCloseAllProcessor();
     } else {
@@ -2272,8 +2264,7 @@
    * @param storageGroups the storage groups to check
    * @return List of PartialPath the storage groups that not exist
    */
-  List<PartialPath> checkStorageGroupExist(List<PartialPath> storageGroups)
-      throws MetadataException {
+  List<PartialPath> checkStorageGroupExist(List<PartialPath> storageGroups) {
     List<PartialPath> noExistSg = new ArrayList<>();
     if (storageGroups == null) {
       return noExistSg;
