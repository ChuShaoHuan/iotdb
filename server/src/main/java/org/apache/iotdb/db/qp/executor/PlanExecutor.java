--- conflicted
+++ resolved
@@ -919,11 +919,7 @@
             measurementList[i] = schemas[i].getMeasurementId();
           }
         } catch (MetadataException e) {
-<<<<<<< HEAD
-          logger.warn("meet error when check {}.{}", deviceId, measurementList[i], e);
-=======
-          logger.warn("meet error when check {}.{}, message: {}", deviceId, measurement, e.getMessage());
->>>>>>> 4f98a511
+          logger.warn("meet error when check {}.{}, message: {}", deviceId, measurementList[i], e.getMessage());
           if (enablePartialInsert) {
             insertPlan.markMeasurementInsertionFailed(i);
           } else {
@@ -931,19 +927,6 @@
           }
         }
       }
-<<<<<<< HEAD
-=======
-
-      insertPlan.setMeasurements(measurementList);
-      insertPlan.setSchemasAndTransferType(schemas);
-      StorageEngine.getInstance().insert(insertPlan);
-      if (insertPlan.getFailedMeasurements() != null) {
-        throw new StorageEngineException(
-            "failed to insert points " + insertPlan.getFailedMeasurements());
-      }
-    } catch (StorageEngineException | MetadataException e) {
-      throw new QueryProcessException(e);
->>>>>>> 4f98a511
     } finally {
       if (node != null) {
         ((InternalMNode) node).readUnlock();
