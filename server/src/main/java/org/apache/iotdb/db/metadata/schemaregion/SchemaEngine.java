/*
 * Licensed to the Apache Software Foundation (ASF) under one
 * or more contributor license agreements.  See the NOTICE file
 * distributed with this work for additional information
 * regarding copyright ownership.  The ASF licenses this file
 * to you under the Apache License, Version 2.0 (the
 * "License"); you may not use this file except in compliance
 * with the License.  You may obtain a copy of the License at
 *
 *     http://www.apache.org/licenses/LICENSE-2.0
 *
 * Unless required by applicable law or agreed to in writing,
 * software distributed under the License is distributed on an
 * "AS IS" BASIS, WITHOUT WARRANTIES OR CONDITIONS OF ANY
 * KIND, either express or implied.  See the License for the
 * specific language governing permissions and limitations
 * under the License.
 */

package org.apache.iotdb.db.metadata.schemaregion;

<<<<<<< HEAD
import org.apache.iotdb.commons.partition.SchemaRegionId;
import org.apache.iotdb.db.conf.IoTDBDescriptor;
=======
import org.apache.iotdb.commons.consensus.ConsensusGroupId;
>>>>>>> fbfb3ebe
import org.apache.iotdb.db.exception.metadata.MetadataException;
import org.apache.iotdb.db.metadata.MetadataManagerType;
import org.apache.iotdb.db.metadata.mnode.IStorageGroupMNode;
import org.apache.iotdb.db.metadata.path.PartialPath;
import org.apache.iotdb.db.metadata.schemaregion.rocksdb.RSchemaRegion;

import java.util.Collection;
import java.util.Map;
import java.util.concurrent.ConcurrentHashMap;

// manage all the schemaRegion in this dataNode
public class SchemaEngine {

<<<<<<< HEAD
  private Map<SchemaRegionId, ISchemaRegion> schemaRegionMap;
  private MetadataManagerType schemaRegionStoredType;
=======
  private Map<ConsensusGroupId, SchemaRegion> schemaRegionMap;
>>>>>>> fbfb3ebe

  private static class SchemaEngineManagerHolder {
    private static final SchemaEngine INSTANCE = new SchemaEngine();

    private SchemaEngineManagerHolder() {}
  }

  private SchemaEngine() {}

  public static SchemaEngine getInstance() {
    return SchemaEngineManagerHolder.INSTANCE;
  }

  public void init() {
    schemaRegionMap = new ConcurrentHashMap<>();
    schemaRegionStoredType = IoTDBDescriptor.getInstance().getConfig().getMetadataManagerType();
  }

  public void clear() {
    if (schemaRegionMap != null) {
      schemaRegionMap.clear();
      schemaRegionMap = null;
    }
  }

<<<<<<< HEAD
  public ISchemaRegion getSchemaRegion(SchemaRegionId schemaRegionId) {
=======
  public SchemaRegion getSchemaRegion(ConsensusGroupId schemaRegionId) {
>>>>>>> fbfb3ebe
    return schemaRegionMap.get(schemaRegionId);
  }

  public Collection<ISchemaRegion> getAllSchemaRegions() {
    return schemaRegionMap.values();
  }

<<<<<<< HEAD
  public synchronized ISchemaRegion createSchemaRegion(
      PartialPath storageGroup, SchemaRegionId schemaRegionId, IStorageGroupMNode storageGroupMNode)
=======
  public synchronized SchemaRegion createSchemaRegion(
      PartialPath storageGroup,
      ConsensusGroupId schemaRegionId,
      IStorageGroupMNode storageGroupMNode)
>>>>>>> fbfb3ebe
      throws MetadataException {
    ISchemaRegion schemaRegion = schemaRegionMap.get(schemaRegionId);
    if (schemaRegion != null) {
      return schemaRegion;
    }
    switch (schemaRegionStoredType) {
      case MEMORY_MANAGER:
        schemaRegion = new SchemaRegion(storageGroup, schemaRegionId, storageGroupMNode);
        break;
      case ROCKSDB_MANAGER:
        schemaRegion = new RSchemaRegion(storageGroup, schemaRegionId, storageGroupMNode);
        break;
      default:
        throw new UnsupportedOperationException(
            String.format(
                "This type [%s] is not supported. Please check and modify it.",
                schemaRegionStoredType));
    }
    schemaRegionMap.put(schemaRegionId, schemaRegion);
    return schemaRegion;
  }

  public void deleteSchemaRegion(ConsensusGroupId schemaRegionId) throws MetadataException {
    schemaRegionMap.remove(schemaRegionId).deleteSchemaRegion();
  }
}<|MERGE_RESOLUTION|>--- conflicted
+++ resolved
@@ -19,12 +19,9 @@
 
 package org.apache.iotdb.db.metadata.schemaregion;
 
-<<<<<<< HEAD
 import org.apache.iotdb.commons.partition.SchemaRegionId;
 import org.apache.iotdb.db.conf.IoTDBDescriptor;
-=======
 import org.apache.iotdb.commons.consensus.ConsensusGroupId;
->>>>>>> fbfb3ebe
 import org.apache.iotdb.db.exception.metadata.MetadataException;
 import org.apache.iotdb.db.metadata.MetadataManagerType;
 import org.apache.iotdb.db.metadata.mnode.IStorageGroupMNode;
@@ -38,12 +35,8 @@
 // manage all the schemaRegion in this dataNode
 public class SchemaEngine {
 
-<<<<<<< HEAD
-  private Map<SchemaRegionId, ISchemaRegion> schemaRegionMap;
+  private Map<ConsensusGroupId, ISchemaRegion> schemaRegionMap;
   private MetadataManagerType schemaRegionStoredType;
-=======
-  private Map<ConsensusGroupId, SchemaRegion> schemaRegionMap;
->>>>>>> fbfb3ebe
 
   private static class SchemaEngineManagerHolder {
     private static final SchemaEngine INSTANCE = new SchemaEngine();
@@ -69,11 +62,7 @@
     }
   }
 
-<<<<<<< HEAD
-  public ISchemaRegion getSchemaRegion(SchemaRegionId schemaRegionId) {
-=======
-  public SchemaRegion getSchemaRegion(ConsensusGroupId schemaRegionId) {
->>>>>>> fbfb3ebe
+  public ISchemaRegion getSchemaRegion(ConsensusGroupId schemaRegionId) {
     return schemaRegionMap.get(schemaRegionId);
   }
 
@@ -81,15 +70,8 @@
     return schemaRegionMap.values();
   }
 
-<<<<<<< HEAD
   public synchronized ISchemaRegion createSchemaRegion(
-      PartialPath storageGroup, SchemaRegionId schemaRegionId, IStorageGroupMNode storageGroupMNode)
-=======
-  public synchronized SchemaRegion createSchemaRegion(
-      PartialPath storageGroup,
-      ConsensusGroupId schemaRegionId,
-      IStorageGroupMNode storageGroupMNode)
->>>>>>> fbfb3ebe
+      PartialPath storageGroup, ConsensusGroupId schemaRegionId, IStorageGroupMNode storageGroupMNode)
       throws MetadataException {
     ISchemaRegion schemaRegion = schemaRegionMap.get(schemaRegionId);
     if (schemaRegion != null) {
