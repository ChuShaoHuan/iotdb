--- conflicted
+++ resolved
@@ -1176,15 +1176,8 @@
     }
   }
 
-<<<<<<< HEAD
-  /**
-   * Get default encode algorithm by data type
-   */
-  public TSEncoding getDefualtEncodingByType(TSDataType dataType) {
-=======
   /** Get default encode algorithm by data type */
   public TSEncoding getDefaultEncodingByType(TSDataType dataType) {
->>>>>>> abfe0470
     switch (dataType) {
       case BOOLEAN:
         return conf.getDefaultBooleanEncoding();
