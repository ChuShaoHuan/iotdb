--- conflicted
+++ resolved
@@ -18,17 +18,24 @@
  */
 package org.apache.iotdb.db.metadata;
 
-<<<<<<< HEAD
 import java.io.BufferedReader;
-import java.io.BufferedWriter;
 import java.io.File;
 import java.io.FileReader;
-import java.io.FileWriter;
 import java.io.IOException;
-import java.util.*;
+import java.util.ArrayDeque;
+import java.util.ArrayList;
+import java.util.Arrays;
+import java.util.Collection;
+import java.util.Collections;
+import java.util.Deque;
+import java.util.HashMap;
+import java.util.HashSet;
+import java.util.LinkedList;
+import java.util.List;
+import java.util.Map;
+import java.util.Map.Entry;
+import java.util.Set;
 import java.util.concurrent.locks.ReentrantReadWriteLock;
-=======
->>>>>>> 1001b5a9
 import org.apache.iotdb.db.conf.IoTDBConfig;
 import org.apache.iotdb.db.conf.IoTDBConstant;
 import org.apache.iotdb.db.conf.IoTDBDescriptor;
@@ -53,11 +60,7 @@
 import org.apache.iotdb.db.query.dataset.ShowTimeSeriesResult;
 import org.apache.iotdb.db.utils.RandomDeleteCache;
 import org.apache.iotdb.db.utils.TestOnly;
-<<<<<<< HEAD
 import org.apache.iotdb.tsfile.common.cache.LRUCache;
-import org.apache.iotdb.tsfile.common.conf.TSFileDescriptor;
-=======
->>>>>>> 1001b5a9
 import org.apache.iotdb.tsfile.exception.cache.CacheException;
 import org.apache.iotdb.tsfile.file.metadata.enums.CompressionType;
 import org.apache.iotdb.tsfile.file.metadata.enums.TSDataType;
@@ -67,13 +70,6 @@
 import org.apache.iotdb.tsfile.write.schema.MeasurementSchema;
 import org.slf4j.Logger;
 import org.slf4j.LoggerFactory;
-import java.io.BufferedReader;
-import java.io.File;
-import java.io.FileReader;
-import java.io.IOException;
-import java.util.*;
-import java.util.Map.Entry;
-import java.util.concurrent.locks.ReentrantReadWriteLock;
 
 /**
  * This class takes the responsibility of serialization of all the metadata info and persistent it
@@ -294,8 +290,7 @@
         setStorageGroup(args[1]);
         break;
       case MetadataOperationType.DELETE_STORAGE_GROUP:
-        List<String> storageGroups = new ArrayList<>();
-        storageGroups.addAll(Arrays.asList(args).subList(1, args.length));
+        List<String> storageGroups = new ArrayList<>(Arrays.asList(args).subList(1, args.length));
         deleteStorageGroups(storageGroups);
         break;
       case MetadataOperationType.SET_TTL:
@@ -794,38 +789,37 @@
     lock.readLock().lock();
     try {
       List<String[]> ans = mtree.getAllMeasurementSchema(path);
-      List<ShowTimeSeriesResult> res = new LinkedList<>();
-      for (String[] ansString : ans) {
-        long offset = Long.parseLong(ansString[6]);
-        try {
-          if (offset < 0) {
-            res.add(new ShowTimeSeriesResult(ansString[0], ansString[1], ansString[2],
-                    ansString[3], ansString[4], ansString[5], Collections.emptyMap()));
-            continue;
-          }
-          Pair<Map<String, String>, Map<String, String>> pair =
-                  tagLogFile.read(config.getTagAttributeTotalSize(), offset);
-          pair.left.putAll(pair.right);
+      return getShowTimeSeriesResult(ans);
+    }  finally {
+      lock.readLock().unlock();
+    }
+  }
+
+  private List<ShowTimeSeriesResult> getShowTimeSeriesResult(List<String[]> schemaStrings)
+      throws MetadataException {
+    List<ShowTimeSeriesResult> res = new LinkedList<>();
+    for (String[] ansString : schemaStrings) {
+      long offset = Long.parseLong(ansString[6]);
+      try {
+        if (offset < 0) {
           res.add(new ShowTimeSeriesResult(ansString[0], ansString[1], ansString[2],
-                  ansString[3], ansString[4], ansString[5], pair.left));
-        } catch (IOException e) {
-          throw new MetadataException(
-              "Something went wrong while deserialize tag info of " + ansString[0], e);
-        }
-      }
-      return res;
-    }  finally {
-      lock.readLock().unlock();
-    }
-  }
-
-<<<<<<< HEAD
+              ansString[3], ansString[4], ansString[5], Collections.emptyMap()));
+          continue;
+        }
+        Pair<Map<String, String>, Map<String, String>> pair =
+            tagLogFile.read(config.getTagAttributeTotalSize(), offset);
+        pair.left.putAll(pair.right);
+        res.add(new ShowTimeSeriesResult(ansString[0], ansString[1], ansString[2],
+            ansString[3], ansString[4], ansString[5], pair.left));
+      } catch (IOException e) {
+        throw new MetadataException(
+            "Something went wrong while deserialize tag info of " + ansString[0], e);
+      }
+    }
+    return res;
+  }
+
   public MeasurementSchema getSeriesSchema(String device, String measurement) throws MetadataException {
-=======
-
-
-  public MeasurementSchema getSeriesSchema(String device, String measuremnet) throws MetadataException {
->>>>>>> 1001b5a9
     lock.readLock().lock();
     try {
       InternalMNode node = (InternalMNode) mtree.getNodeByPath(device);
