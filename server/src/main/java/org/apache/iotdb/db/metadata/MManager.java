--- conflicted
+++ resolved
@@ -125,7 +125,6 @@
     writeToLog = false;
 
     int cacheSize = config.getmManagerCacheSize();
-<<<<<<< HEAD
     mNodeCache = new RandomDeleteCache<String, MNode>(cacheSize) {
 
       @Override
@@ -153,23 +152,6 @@
         cache.keySet().removeIf(s -> s.startsWith(key));
       }
     };
-=======
-    mNodeCache =
-        new RandomDeleteCache<String, MNode>(cacheSize) {
-
-          @Override
-          public MNode loadObjectByKey(String key) throws CacheException {
-            lock.readLock().lock();
-            try {
-              return mtree.getNodeByPathWithStorageGroupCheck(key);
-            } catch (MetadataException e) {
-              throw new CacheException(e);
-            } finally {
-              lock.readLock().unlock();
-            }
-          }
-        };
->>>>>>> 867a3e17
   }
 
   public static MManager getInstance() {
@@ -848,12 +830,8 @@
     }
   }
 
-<<<<<<< HEAD
-  public MeasurementSchema getSeriesSchema(String device, String measurement) throws MetadataException {
-=======
-  public MeasurementSchema getSeriesSchema(String device, String measuremnet)
+  public MeasurementSchema getSeriesSchema(String device, String measurement)
       throws MetadataException {
->>>>>>> 867a3e17
     lock.readLock().lock();
     try {
       InternalMNode node = (InternalMNode) mtree.getNodeByPath(device);
@@ -1033,7 +1011,6 @@
   }
 
   /**
-<<<<<<< HEAD
    * get all storageGroups ttl
    * @return key-> storageGroupName, value->ttl
    */
@@ -1053,11 +1030,9 @@
 
   /**
    * Check whether the given path contains a storage group
-=======
    * change or set the new offset of a timeseries
    * @param path timeseries
    * @param offset offset in the tag file
->>>>>>> 867a3e17
    */
   public void changeOffset(String path, long offset) throws MetadataException {
     lock.writeLock().lock();
@@ -1396,17 +1371,6 @@
    * <p>Consider the path into two parts: (1) the sub path which can not contain a storage group
    * name and (2) the sub path which is substring that begin after the storage group name.
    *
-<<<<<<< HEAD
-   * (1) Suppose the part of the path can not contain a storage group name (e.g.,
-   * "root".contains("root.sg") == false), then:
-   * If the wildcard is not at the tail, then for each wildcard, only one level will be inferred
-   * and the wildcard will be removed.
-   * If the wildcard is at the tail, then the inference will go on until the storage groups are found
-   * and the wildcard will be kept.
-   * (2) Suppose the path of the path is a substring that begin after the storage group name. (e.g.,
-   *  For "root.*.sg1.a.*.b.*" and "root.x.sg1" is a storage group, then this part is "a.*.b.*").
-   *  For this part, keep what it is.
-=======
    * <p>(1) Suppose the part of the path can not contain a storage group name (e.g.,
    * "root".contains("root.sg") == false), then: If the wildcard is not at the tail, then for each
    * wildcard, only one level will be inferred and the wildcard will be removed. If the wildcard is
@@ -1414,7 +1378,6 @@
    * will be kept. (2) Suppose the part of the path is a substring that begin after the storage
    * group name. (e.g., For "root.*.sg1.a.*.b.*" and "root.x.sg1" is a storage group, then this part
    * is "a.*.b.*"). For this part, keep what it is.
->>>>>>> 867a3e17
    *
    * <p>Assuming we have three SGs: root.group1, root.group2, root.area1.group3 Eg1: for input
    * "root.*", returns ("root.group1", "root.group1.*"), ("root.group2", "root.group2.*")
