--- conflicted
+++ resolved
@@ -32,11 +32,7 @@
 public class FileUtils {
   private static Logger logger = LoggerFactory.getLogger(FileUtils.class);
 
-<<<<<<< HEAD
-  private FileUtils() { }
-=======
   private FileUtils() {}
->>>>>>> bc648969
 
   public static void deleteDirectory(File folder) throws IOException {
     if (folder.isDirectory()) {
