/*
 * Licensed to the Apache Software Foundation (ASF) under one
 * or more contributor license agreements.  See the NOTICE file
 * distributed with this work for additional information
 * regarding copyright ownership.  The ASF licenses this file
 * to you under the Apache License, Version 2.0 (the
 * "License"); you may not use this file except in compliance
 * with the License.  You may obtain a copy of the License at
 *
 *     http://www.apache.org/licenses/LICENSE-2.0
 *
 * Unless required by applicable law or agreed to in writing,
 * software distributed under the License is distributed on an
 * "AS IS" BASIS, WITHOUT WARRANTIES OR CONDITIONS OF ANY
 * KIND, either express or implied.  See the License for the
 * specific language governing permissions and limitations
 * under the License.
 */
package org.apache.iotdb.db.conf;

import static org.apache.iotdb.tsfile.common.constant.TsFileConstant.PATH_SEPARATOR;

import java.io.File;
import java.util.regex.Matcher;
import java.util.regex.Pattern;
import org.apache.iotdb.db.conf.directories.DirectoryManager;
import org.apache.iotdb.db.engine.merge.selector.MergeFileStrategy;
import org.apache.iotdb.db.engine.compaction.CompactionStrategy;
import org.apache.iotdb.db.exception.LoadConfigurationException;
import org.apache.iotdb.db.metadata.MManager;
import org.apache.iotdb.db.service.TSServiceImpl;
import org.apache.iotdb.tsfile.common.conf.TSFileDescriptor;
import org.apache.iotdb.tsfile.common.constant.TsFileConstant;
import org.apache.iotdb.tsfile.file.metadata.enums.TSDataType;
import org.apache.iotdb.tsfile.file.metadata.enums.TSEncoding;
import org.apache.iotdb.tsfile.fileSystem.FSType;
import org.slf4j.Logger;
import org.slf4j.LoggerFactory;

public class IoTDBConfig {

  /* Names of Watermark methods */
  public static final String WATERMARK_GROUPED_LSB = "GroupBasedLSBMethod";
  static final String CONFIG_NAME = "iotdb-engine.properties";
  private static final Logger logger = LoggerFactory.getLogger(IoTDBConfig.class);
  private static final String MULTI_DIR_STRATEGY_PREFIX =
      "org.apache.iotdb.db.conf.directories.strategy.";
  private static final String DEFAULT_MULTI_DIR_STRATEGY = "MaxDiskUsableSpaceFirstStrategy";

  // e.g., a31+/$%#&[]{}3e4
  private static final String ID_MATCHER = "([a-zA-Z0-9/@#$%&{}\\[\\]\\-+\\u2E80-\\u9FFF_]+)";

  private static final String STORAGE_GROUP_MATCHER = "([a-zA-Z0-9_.\\u2E80-\\u9FFF]+)";

  // e.g.,  .s1
  private static final String PARTIAL_NODE_MATCHER = "[" + PATH_SEPARATOR + "]" + ID_MATCHER;

  // for path like: root.sg1.d1."1.2.3", root.sg.d1."1.2.3"
  private static final String NODE_MATCHER =
      "[" + PATH_SEPARATOR + "]([\"])?" + ID_MATCHER + "(" + PARTIAL_NODE_MATCHER + ")*([\"])?";

  public static final Pattern STORAGE_GROUP_PATTERN = Pattern.compile(STORAGE_GROUP_MATCHER);

  /**
   * Port which the metrics service listens to.
   */
  private int metricsPort = 8181;

  private boolean enableMetricService = false;

  /**
   * whether to enable the mqtt service.
   */
  private boolean enableMQTTService = false;

  /**
   * the mqtt service binding host.
   */
  private String mqttHost = "0.0.0.0";

  /**
   * the mqtt service binding port.
   */
  private int mqttPort = 1883;

  /**
   * the handler pool size for handing the mqtt messages.
   */
  private int mqttHandlerPoolSize = 1;

  /**
   * the mqtt message payload formatter.
   */
  private String mqttPayloadFormatter = "json";

  /**
   * max mqtt message size
   */
  private int mqttMaxMessageSize = 1048576;


  /**
   * Rpc binding address.
   */
  private String rpcAddress = "0.0.0.0";

  /**
   * whether to use thrift compression.
   */
  private boolean rpcThriftCompressionEnable = false;

  /**
   * Port which the JDBC server listens to.
   */
  private int rpcPort = 6667;

  /**
   * Max concurrent client number
   */
  private int rpcMaxConcurrentClientNum = 65535;

  /**
   * Memory allocated for the write process
   */
  private long allocateMemoryForWrite = Runtime.getRuntime().maxMemory() * 4 / 10;

  /**
   * Memory allocated for the read process
   */
  private long allocateMemoryForRead = Runtime.getRuntime().maxMemory() * 3 / 10;

  /**
   * Memory allocated for the mtree
   */
  private long allocateMemoryForSchema = Runtime.getRuntime().maxMemory() * 1 / 10;

  /**
   * Memory allocated for the read process besides cache
   */
  private long allocateMemoryForReadWithoutCache = Runtime.getRuntime().maxMemory() * 9 / 100;

  private volatile int maxQueryDeduplicatedPathNum = 1000;

  /**
   * Ratio of memory allocated for buffered arrays
   */
  private double bufferedArraysMemoryProportion = 0.6;

  /**
   * Flush proportion for system
   */
  private double flushProportion = 0.3;

  /**
   * Reject proportion for system
   */
  private double rejectProportion = 0.8;

  /**
   * If storage group increased more than this threshold, report to system.
   */
  private long storageGroupSizeReportThreshold = 16 * 1024 * 1024L;

  /**
   * When inserting rejected, waiting this time to check system again
   */
<<<<<<< HEAD
  private boolean enableParameterAdapter = false;
=======
  private int waitingTimeWhenInsertBlockedInMs = 10;
>>>>>>> 07ab57d8

  /**
   * When inserting rejected exceeds this, throw an exception
   */
  private int maxWaitingTimeWhenInsertBlockedInMs = 10000; 
  /**
   * Is the write ahead log enable.
   */
  private boolean enableWal = true;

  private volatile boolean readOnly = false;

  private boolean enableDiscardOutOfOrderData = false;

  /**
   * When a certain amount of write ahead logs is reached, they will be flushed to the disk. It is
   * possible to lose at most flush_wal_threshold operations.
   */
  private int flushWalThreshold = 10000;

  /**
   * this variable set timestamp precision as millisecond, microsecond or nanosecond
   */
  private String timestampPrecision = "ms";

  /**
   * The cycle when write ahead log is periodically forced to be written to disk(in milliseconds) If
   * set this parameter to 0 it means call outputStream.force(true) after every each insert
   */
  private long forceWalPeriodInMs = 100;

  /**
   * Size of log buffer in each log node(in byte). If WAL is enabled and the size of a insert plan
   * is smaller than this parameter, then the insert plan will be rejected by WAL.
   */
  private int walBufferSize = 16 * 1024 * 1024;

  private int estimatedSeriesSize = 300;

  /**
   * default base dir, stores all IoTDB runtime files
   */
  private static final String DEFAULT_BASE_DIR = "data";

  /**
   * System directory, including version file for each storage group and metadata
   */
  private String systemDir = DEFAULT_BASE_DIR + File.separator + IoTDBConstant.SYSTEM_FOLDER_NAME;

  /**
   * Schema directory, including storage set of values.
   */
  private String schemaDir = DEFAULT_BASE_DIR + File.separator + IoTDBConstant.SYSTEM_FOLDER_NAME
      + File.separator + IoTDBConstant.SCHEMA_FOLDER_NAME;

  /**
   * Sync directory, including the lock file, uuid file, device owner map
   */
  private String syncDir = DEFAULT_BASE_DIR + File.separator + IoTDBConstant.SYSTEM_FOLDER_NAME
      + File.separator + IoTDBConstant.SYNC_FOLDER_NAME;

  /**
   * Performance tracing directory, stores performance tracing files
   */
  private String tracingDir = DEFAULT_BASE_DIR + File.separator + IoTDBConstant.TRACING_FOLDER_NAME;

  /**
   * Query directory, stores temporary files of query
   */
  private String queryDir = DEFAULT_BASE_DIR + File.separator + IoTDBConstant.QUERY_FOLDER_NAME;

  /**
   * Data directory of data. It can be settled as dataDirs = {"data1", "data2", "data3"};
   */
  private String[] dataDirs = {"data" + File.separator + "data"};

  /**
   * Strategy of multiple directories.
   */
  private String multiDirStrategyClassName = null;

  /**
   * Wal directory.
   */
  private String walDir = DEFAULT_BASE_DIR + File.separator + "wal";

  /**
   * The amount of data iterate each time in server
   */
  private int batchSize = 100000;

  /**
   * How many threads can concurrently flush. When <= 0, use CPU core number.
   */
  private int concurrentFlushThread = Runtime.getRuntime().availableProcessors();

  /**
   * How many threads can concurrently query. When <= 0, use CPU core number.
   */
  private int concurrentQueryThread = Runtime.getRuntime().availableProcessors();

  /**
   * Is the write mem control for writing enable.
   */
  private boolean enableMemControl = true;

  /**
   * When a TsFile's file size (in byte) exceed this, the TsFile is forced closed.
   */
  private long tsFileSizeThreshold = 512 * 1024 * 1024L;

  /**
   * When a memTable's size (in byte) exceeds this, the memtable is flushed to disk.
   */
  private long memtableSizeThreshold = 1024 * 1024 * 1024L;

  /**
   * When average series point number reaches this, flush the memtable to disk
   */
  private int avgSeriesPointNumberThreshold = 100000;

  /**
   * Work when tsfile_manage_strategy is level_strategy. When merge point number reaches this, merge
   * the files to the last level.
   * During a merge, if a chunk with less number of chunks than this parameter, the chunk will be
   * merged with its succeeding chunks even if it is not overflowed, until the merged chunks reach
   * this threshold and the new chunk will be flushed.
   */
  private int mergeChunkPointNumberThreshold = 100000;

  /**
   * Works when the compaction_strategy is LEVEL_COMPACTION.
   * When point number of a page reaches this, use "append merge" instead of "deserialize merge".
   */
  private int mergePagePointNumberThreshold = 100;

  /**
   * LEVEL_COMPACTION, NO_COMPACTION
   */
  private CompactionStrategy compactionStrategy = CompactionStrategy.LEVEL_COMPACTION;

  /**
   * Works when the compaction_strategy is LEVEL_COMPACTION.
   * Whether to merge unseq files into seq files or not.
   */
  private boolean enableUnseqCompaction = true;

  /**
   * Works when the compaction_strategy is LEVEL_COMPACTION.
   * The max seq file num of each level.
   * When the num of files in one level exceeds this,
   * the files in this level will merge to one and put to upper level.
   */
  private int seqFileNumInEachLevel = 6;

  /**
   * Works when the compaction_strategy is LEVEL_COMPACTION.
   * The max num of seq level.
   */
  private int seqLevelNum = 3;

  /**
   * Works when compaction_strategy is LEVEL_COMPACTION.
   * The max ujseq file num of each level.
   * When the num of files in one level exceeds this,
   * the files in this level will merge to one and put to upper level.
   */
  private int unseqFileNumInEachLevel = 10;

  /**
   * Works when the compaction_strategy is LEVEL_COMPACTION.
   * The max num of unseq level.
   */
  private int unseqLevelNum = 1;

  /**
   * whether to cache meta data(ChunkMetaData and TsFileMetaData) or not.
   */
  private boolean metaDataCacheEnable = true;

  /**
   * Memory allocated for timeSeriesMetaData cache in read process
   */
  private long allocateMemoryForTimeSeriesMetaDataCache = allocateMemoryForRead / 10;

  /**
   * Memory allocated for chunkMetaData cache in read process
   */
  private long allocateMemoryForChunkMetaDataCache = allocateMemoryForRead / 10;

  /**
   * Memory allocated for chunk cache in read process
   */
  private long allocateMemoryForChunkCache = allocateMemoryForRead / 10;

  /**
   * Whether to enable Last cache
   */
  private boolean lastCacheEnable = true;

  /**
   * The statMonitor writes statistics info into IoTDB every backLoopPeriodSec secs. The default
   * value is 5s.
   */
  private int backLoopPeriodSec = 5;
  /**
   * Set true to enable statistics monitor service, false to disable statistics service.
   */
  private boolean enableStatMonitor = false;
  /**
   * Set the time interval when StatMonitor performs delete detection. The default value is 600s.
   */
  private int statMonitorDetectFreqSec = 60 * 10;
  /**
   * Set the maximum time to keep monitor statistics information in IoTDB. The default value is
   * 600s.
   */
  private int statMonitorRetainIntervalSec = 60 * 10;

  /**
   * Cache size of {@code checkAndGetDataTypeCache} in {@link MManager}.
   */
  private int mManagerCacheSize = 300000;

  /**
   * Cache size of {@code checkAndGetDataTypeCache} in {@link MManager}.
   */
  private int mRemoteSchemaCacheSize = 100000;

  /**
   * Is external sort enable.
   */
  private boolean enableExternalSort = true;

  /**
   * The threshold of items in external sort. If the number of chunks participating in sorting
   * exceeds this threshold, external sorting is enabled, otherwise memory sorting is used.
   */
  private int externalSortThreshold = 1000;

  /**
   * Is this IoTDB instance a receiver of sync or not.
   */
  private boolean isSyncEnable = false;
  /**
   * If this IoTDB instance is a receiver of sync, set the server port.
   */
  private int syncServerPort = 5555;
  /**
   * Set the language version when loading file including error information, default value is "EN"
   */
  private String languageVersion = "EN";

  private String ipWhiteList = "0.0.0.0/0";
  /**
   * Examining period of cache file reader : 100 seconds.
   */
  private long cacheFileReaderClearPeriod = 100000;

  /**
   * Replace implementation class of JDBC service
   */
  private String rpcImplClassName = TSServiceImpl.class.getName();

  /**
   * Is stat performance of sub-module enable.
   */
  private boolean enablePerformanceStat = false;

  /**
   * Is performance tracing enable.
   */
  private boolean enablePerformanceTracing = false;

  /**
   * The display of stat performance interval in ms.
   */
  private long performanceStatDisplayInterval = 60000;

  /**
   * The memory used for stat performance.
   */
  private int performanceStatMemoryInKB = 20;
  /**
   * whether use chunkBufferPool.
   */
  private boolean chunkBufferPoolEnable = false;

  /**
   * Switch of watermark function
   */
  private boolean enableWatermark = false;

  /**
   * Secret key for watermark
   */
  private String watermarkSecretKey = "IoTDB*2019@Beijing";

  /**
   * Bit string of watermark
   */
  private String watermarkBitString = "100101110100";

  /**
   * Watermark method and parameters
   */
  private String watermarkMethod = "GroupBasedLSBMethod(embed_row_cycle=2,embed_lsb_num=5)";

  /**
   * Switch of creating schema automatically
   */
  private boolean enableAutoCreateSchema = true;

  /**
   * register time series as which type when receiving boolean string "true" or "false"
   */
  private TSDataType booleanStringInferType = TSDataType.BOOLEAN;

  /**
   * register time series as which type when receiving an integer string "67"
   */
  private TSDataType integerStringInferType = TSDataType.FLOAT;

  /**
   * register time series as which type when receiving an integer string and using float may lose precision
   * num > 2 ^ 24
   */
  private TSDataType longStringInferType = TSDataType.DOUBLE;

  /**
   * register time series as which type when receiving a floating number string "6.7"
   */
  private TSDataType floatingStringInferType = TSDataType.FLOAT;

  /**
   * register time series as which type when receiving the Literal NaN. Values can be DOUBLE, FLOAT
   * or TEXT
   */
  private TSDataType nanStringInferType = TSDataType.DOUBLE;

  /**
   * Storage group level when creating schema automatically is enabled
   */
  private int defaultStorageGroupLevel = 1;

  /**
   * BOOLEAN encoding when creating schema automatically is enabled
   */
  private TSEncoding defaultBooleanEncoding = TSEncoding.RLE;

  /**
   * INT32 encoding when creating schema automatically is enabled
   */
  private TSEncoding defaultInt32Encoding = TSEncoding.RLE;

  /**
   * INT64 encoding when creating schema automatically is enabled
   */
  private TSEncoding defaultInt64Encoding = TSEncoding.RLE;

  /**
   * FLOAT encoding when creating schema automatically is enabled
   */
  private TSEncoding defaultFloatEncoding = TSEncoding.GORILLA;

  /**
   * DOUBLE encoding when creating schema automatically is enabled
   */
  private TSEncoding defaultDoubleEncoding = TSEncoding.GORILLA;

  /**
   * TEXT encoding when creating schema automatically is enabled
   */
  private TSEncoding defaultTextEncoding = TSEncoding.PLAIN;

  /**
   * How much memory (in byte) can be used by a single merge task.
   */
  private long mergeMemoryBudget = (long) (Runtime.getRuntime().maxMemory() * 0.1);

  /**
   * How many threads will be set up to perform upgrade tasks.
   */
  private int upgradeThreadNum = 1;

  /**
   * How many threads will be set up to perform main merge tasks.
   */
  private int mergeThreadNum = 1;

  /**
   * How many threads will be set up to perform unseq merge chunk sub-tasks.
   */
  private int mergeChunkSubThreadNum = 4;

  /**
   * If one merge file selection runs for more than this time, it will be ended and its current
   * selection will be used as final selection. Unit: millis. When < 0, it means time is unbounded.
   */
  private long mergeFileSelectionTimeBudget = 30 * 1000L;

  /**
   * When set to true, if some crashed merges are detected during system rebooting, such merges will
   * be continued, otherwise, the unfinished parts of such merges will not be continued while the
   * finished parts still remain as they are.
   */
  private boolean continueMergeAfterReboot = false;

  /**
   * A global merge will be performed each such interval, that is, each storage group will be merged
   * (if proper merge candidates can be found). Unit: second.
   */
  private long mergeIntervalSec = 0L;

  /**
   * When set to true, all unseq merges becomes full merge (the whole SeqFiles are re-written despite how
   * much they are overflowed). This may increase merge overhead depending on how much the SeqFiles
   * are overflowed.
   */
  private boolean forceFullMerge = false;

  /**
   * The limit of compaction merge can reach per second
   */
  private int mergeWriteThroughputMbPerSec = 8;

  /**
   * How many thread will be set up to perform compaction, 10 by default. Set to 1 when less
   * than or equal to 0.
   */
  private int compactionThreadNum = 10;

  private MergeFileStrategy mergeFileStrategy = MergeFileStrategy.MAX_SERIES_NUM;

  /**
   * Default system file storage is in local file system (unsupported)
   */
  private FSType systemFileStorageFs = FSType.LOCAL;

  /**
   * Default TSfile storage is in local file system
   */
  private FSType tsFileStorageFs = FSType.LOCAL;

  /**
   * Default core-site.xml file path is /etc/hadoop/conf/core-site.xml
   */
  private String coreSitePath = "/etc/hadoop/conf/core-site.xml";

  /**
   * Default hdfs-site.xml file path is /etc/hadoop/conf/hdfs-site.xml
   */
  private String hdfsSitePath = "/etc/hadoop/conf/hdfs-site.xml";

  /**
   * Default HDFS ip is localhost
   */
  private String hdfsIp = "localhost";

  /**
   * Default HDFS port is 9000
   */
  private String hdfsPort = "9000";

  /**
   * Default DFS NameServices is hdfsnamespace
   */
  private String dfsNameServices = "hdfsnamespace";

  /**
   * Default DFS HA name nodes are nn1 and nn2
   */
  private String dfsHaNamenodes = "nn1,nn2";

  /**
   * Default DFS HA automatic failover is enabled
   */
  private boolean dfsHaAutomaticFailoverEnabled = true;

  /**
   * Default DFS client failover proxy provider is "org.apache.hadoop.hdfs.server.namenode.ha.ConfiguredFailoverProxyProvider"
   */
  private String dfsClientFailoverProxyProvider = "org.apache.hadoop.hdfs.server.namenode.ha.ConfiguredFailoverProxyProvider";

  /**
   * whether use kerberos to authenticate hdfs
   */
  private boolean useKerberos = false;

  /**
   * full path of kerberos keytab file
   */
  private String kerberosKeytabFilePath = "/path";

  /**
   * kerberos principal
   */
  private String kerberosPrincipal = "principal";

  /**
   * the num of memtable in each storage group
   */
  private int concurrentWritingTimePartition = 1;

  /**
   * the default fill interval in LinearFill and PreviousFill, -1 means infinite past time
   */
  private int defaultFillInterval = -1;

  /**
   * default TTL for storage groups that are not set TTL by statements, in ms Notice: if this
   * property is changed, previous created storage group which are not set TTL will also be
   * affected.
   */
  private long defaultTTL = Long.MAX_VALUE;

  /**
   * The default value of primitive array size in array pool
   */
  private int primitiveArraySize = 128;

  /**
   * whether enable data partition. If disabled, all data belongs to partition 0
   */
  private boolean enablePartition = false;

  /**
   * whether enable MTree snapshot
   */
  private boolean enableMTreeSnapshot = false;

  /**
   * Interval line number of mlog.txt when creating a checkpoint and saving snapshot of mtree
   */
  private int mtreeSnapshotInterval = 100000;

  /**
   * Threshold interval time of MTree modification. If the last modification time is less than this
   * threshold, MTree snapshot will not be created. Unit: second. Default: 1 hour(3600 seconds)
   */
  private int mtreeSnapshotThresholdTime = 3600;

  /**
   * Time range for partitioning data inside each storage group, the unit is second
   */
  private long partitionInterval = 604800;

  //just for test
  //wait for 60 second by default.
  private int thriftServerAwaitTimeForStopService = 60;

  private int queryCacheSizeInMetric = 50;

  // max size for tag and attribute of one time series
  private int tagAttributeTotalSize = 700;

  // In one insert (one device, one timestamp, multiple measurements),
  // if enable partial insert, one measurement failure will not impact other measurements
  private boolean enablePartialInsert = true;

  // Open ID Secret
  private String openIdProviderUrl = null;

  // the authorizer provider class which extends BasicAuthorizer
  private String authorizerProvider = "org.apache.iotdb.db.auth.authorizer.LocalFileAuthorizer";

  // time in nanosecond precision when starting up
  private long startUpNanosecond = System.nanoTime();

  /**
   * thrift max frame size, the default is 15MB, we change it to 64MB
   */
  private int thriftMaxFrameSize = 67108864;

  /**
   * thrift init buffer size, the default is 1KB.
   */
  private int thriftInitBufferSize = 1024;

  /**
   * time interval in minute for calculating query frequency
   */
  private int frequencyIntervalInMinute = 1;

  /**
   * time cost(ms) threshold for slow query
   */
  private long slowQueryThreshold = 5000;

  /**
   * if the debug_state is true, we will print more details about the process of query
   */
  private boolean debugState = false;

  public IoTDBConfig() {
    // empty constructor
  }

  public int getConcurrentWritingTimePartition() {
    return concurrentWritingTimePartition;
  }

  void setConcurrentWritingTimePartition(int concurrentWritingTimePartition) {
    this.concurrentWritingTimePartition = concurrentWritingTimePartition;
  }

  public int getDefaultFillInterval() {
    return defaultFillInterval;
  }

  public void setDefaultFillInterval(int defaultFillInterval) {
    this.defaultFillInterval = defaultFillInterval;
  }

  public boolean isEnablePartition() {
    return enablePartition;
  }

  public void setEnablePartition(boolean enablePartition) {
    this.enablePartition = enablePartition;
  }

  public boolean isEnableMTreeSnapshot() {
    return enableMTreeSnapshot;
  }

  public void setEnableMTreeSnapshot(boolean enableMTreeSnapshot) {
    this.enableMTreeSnapshot = enableMTreeSnapshot;
  }

  public int getMtreeSnapshotInterval() {
    return mtreeSnapshotInterval;
  }

  public void setMtreeSnapshotInterval(int mtreeSnapshotInterval) {
    this.mtreeSnapshotInterval = mtreeSnapshotInterval;
  }

  public int getMtreeSnapshotThresholdTime() {
    return mtreeSnapshotThresholdTime;
  }

  public void setMtreeSnapshotThresholdTime(int mtreeSnapshotThresholdTime) {
    this.mtreeSnapshotThresholdTime = mtreeSnapshotThresholdTime;
  }

  public long getPartitionInterval() {
    return partitionInterval;
  }

  public void setPartitionInterval(long partitionInterval) {
    this.partitionInterval = partitionInterval;
  }

  void updatePath() {
    formulateFolders();
    confirmMultiDirStrategy();
  }

  /**
   * if the folders are relative paths, add IOTDB_HOME as the path prefix
   */
  private void formulateFolders() {
    systemDir = addHomeDir(systemDir);
    schemaDir = addHomeDir(schemaDir);
    syncDir = addHomeDir(syncDir);
    tracingDir = addHomeDir(tracingDir);
    walDir = addHomeDir(walDir);

    if (TSFileDescriptor.getInstance().getConfig().getTSFileStorageFs().equals(FSType.HDFS)) {
      String hdfsDir = getHdfsDir();
      queryDir = hdfsDir + File.separatorChar + queryDir;
      for (int i = 0; i < dataDirs.length; i++) {
        dataDirs[i] = hdfsDir + File.separatorChar + dataDirs[i];
      }
    } else {
      queryDir = addHomeDir(queryDir);
      for (int i = 0; i < dataDirs.length; i++) {
        dataDirs[i] = addHomeDir(dataDirs[i]);
      }
    }
  }

  void reloadDataDirs(String[] dataDirs) throws LoadConfigurationException {
    if (TSFileDescriptor.getInstance().getConfig().getTSFileStorageFs().equals(FSType.HDFS)) {
      String hdfsDir = getHdfsDir();
      for (int i = 0; i < dataDirs.length; i++) {
        dataDirs[i] = hdfsDir + File.separatorChar + dataDirs[i];
      }
    } else {
      for (int i = 0; i < dataDirs.length; i++) {
        dataDirs[i] = addHomeDir(dataDirs[i]);
      }
    }
    this.dataDirs = dataDirs;
    DirectoryManager.getInstance().updateFileFolders();
  }

  private String addHomeDir(String dir) {
    String homeDir = System.getProperty(IoTDBConstant.IOTDB_HOME, null);
    if (!new File(dir).isAbsolute() && homeDir != null && homeDir.length() > 0) {
      if (!homeDir.endsWith(File.separator)) {
        dir = homeDir + File.separatorChar + dir;
      } else {
        dir = homeDir + dir;
      }
    }
    return dir;
  }

  private void confirmMultiDirStrategy() {
    if (getMultiDirStrategyClassName() == null) {
      multiDirStrategyClassName = DEFAULT_MULTI_DIR_STRATEGY;
    }
    if (!getMultiDirStrategyClassName().contains(TsFileConstant.PATH_SEPARATOR)) {
      multiDirStrategyClassName = MULTI_DIR_STRATEGY_PREFIX + multiDirStrategyClassName;
    }

    try {
      Class.forName(multiDirStrategyClassName);
    } catch (ClassNotFoundException e) {
      logger.warn("Cannot find given directory strategy {}, using the default value",
          getMultiDirStrategyClassName(), e);
      setMultiDirStrategyClassName(MULTI_DIR_STRATEGY_PREFIX + DEFAULT_MULTI_DIR_STRATEGY);
    }
  }

  private String getHdfsDir() {
    String[] hdfsIps = TSFileDescriptor.getInstance().getConfig().getHdfsIp();
    String hdfsDir = "hdfs://";
    if (hdfsIps.length > 1) {
      hdfsDir += TSFileDescriptor.getInstance().getConfig().getDfsNameServices();
    } else {
      hdfsDir += hdfsIps[0] + ":" + TSFileDescriptor.getInstance().getConfig().getHdfsPort();
    }
    return hdfsDir;
  }

  public String[] getDataDirs() {
    return dataDirs;
  }

  public int getMetricsPort() {
    return metricsPort;
  }

  void setMetricsPort(int metricsPort) {
    this.metricsPort = metricsPort;
  }

  public boolean isEnableMetricService() {
    return enableMetricService;
  }

  public void setEnableMetricService(boolean enableMetricService) {
    this.enableMetricService = enableMetricService;
  }

  void setDataDirs(String[] dataDirs) {
    this.dataDirs = dataDirs;
  }

  public String getRpcAddress() {
    return rpcAddress;
  }

  void setRpcAddress(String rpcAddress) {
    this.rpcAddress = rpcAddress;
  }

  public int getRpcPort() {
    return rpcPort;
  }

  void setRpcPort(int rpcPort) {
    this.rpcPort = rpcPort;
  }

  public String getTimestampPrecision() {
    return timestampPrecision;
  }

  public void setTimestampPrecision(String timestampPrecision) {
    if (!(timestampPrecision.equals("ms") || timestampPrecision.equals("us")
        || timestampPrecision.equals("ns"))) {
      logger.error("Wrong timestamp precision, please set as: ms, us or ns ! Current is: "
          + timestampPrecision);
      System.exit(-1);
    }
    this.timestampPrecision = timestampPrecision;
  }

  public boolean isEnableWal() {
    return enableWal;
  }

  public void setEnableWal(boolean enableWal) {
    this.enableWal = enableWal;
  }

  public boolean isEnableDiscardOutOfOrderData() {
    return enableDiscardOutOfOrderData;
  }

  public void setEnableDiscardOutOfOrderData(boolean enableDiscardOutOfOrderData) {
    this.enableDiscardOutOfOrderData = enableDiscardOutOfOrderData;
  }

  public int getFlushWalThreshold() {
    return flushWalThreshold;
  }

  public void setFlushWalThreshold(int flushWalThreshold) {
    this.flushWalThreshold = flushWalThreshold;
  }

  public long getForceWalPeriodInMs() {
    return forceWalPeriodInMs;
  }

  public void setForceWalPeriodInMs(long forceWalPeriodInMs) {
    this.forceWalPeriodInMs = forceWalPeriodInMs;
  }

  public String getSystemDir() {
    return systemDir;
  }

  void setSystemDir(String systemDir) {
    this.systemDir = systemDir;
  }

  public String getSchemaDir() {
    return schemaDir;
  }

  void setSchemaDir(String schemaDir) {
    this.schemaDir = schemaDir;
  }

  public String getSyncDir() {
    return syncDir;
  }

  void setSyncDir(String syncDir) {
    this.syncDir = syncDir;
  }

  public String getTracingDir() {
    return tracingDir;
  }

  void setTracingDir(String tracingDir) {
    this.tracingDir = tracingDir;
  }

  public String getQueryDir() {
    return queryDir;
  }

  void setQueryDir(String queryDir) {
    this.queryDir = queryDir;
  }

  public String getWalDir() {
    return walDir;
  }

  void setWalDir(String walDir) {
    this.walDir = walDir;
  }

  public String getMultiDirStrategyClassName() {
    return multiDirStrategyClassName;
  }

  void setMultiDirStrategyClassName(String multiDirStrategyClassName) {
    this.multiDirStrategyClassName = multiDirStrategyClassName;
  }

  public int getBatchSize() {
    return batchSize;
  }

  void setBatchSize(int batchSize) {
    this.batchSize = batchSize;
  }

  public int getConcurrentFlushThread() {
    return concurrentFlushThread;
  }

  void setConcurrentFlushThread(int concurrentFlushThread) {
    this.concurrentFlushThread = concurrentFlushThread;
  }

  public int getConcurrentQueryThread() {
    return concurrentQueryThread;
  }

  void setConcurrentQueryThread(int concurrentQueryThread) {
    this.concurrentQueryThread = concurrentQueryThread;
  }

  public long getTsFileSizeThreshold() {
    return tsFileSizeThreshold;
  }

  public void setTsFileSizeThreshold(long tsFileSizeThreshold) {
    this.tsFileSizeThreshold = tsFileSizeThreshold;
  }

  public int getBackLoopPeriodSec() {
    return backLoopPeriodSec;
  }

  void setBackLoopPeriodSec(int backLoopPeriodSec) {
    this.backLoopPeriodSec = backLoopPeriodSec;
  }

  public boolean isEnableStatMonitor() {
    return enableStatMonitor;
  }

  public void setEnableStatMonitor(boolean enableStatMonitor) {
    this.enableStatMonitor = enableStatMonitor;
  }

  public int getRpcMaxConcurrentClientNum() {
    return rpcMaxConcurrentClientNum;
  }

  void setRpcMaxConcurrentClientNum(int rpcMaxConcurrentClientNum) {
    this.rpcMaxConcurrentClientNum = rpcMaxConcurrentClientNum;
  }

  public int getStatMonitorDetectFreqSec() {
    return statMonitorDetectFreqSec;
  }

  void setStatMonitorDetectFreqSec(int statMonitorDetectFreqSec) {
    this.statMonitorDetectFreqSec = statMonitorDetectFreqSec;
  }

  public int getStatMonitorRetainIntervalSec() {
    return statMonitorRetainIntervalSec;
  }

  void setStatMonitorRetainIntervalSec(int statMonitorRetainIntervalSec) {
    this.statMonitorRetainIntervalSec = statMonitorRetainIntervalSec;
  }

  public int getmManagerCacheSize() {
    return mManagerCacheSize;
  }

  void setmManagerCacheSize(int mManagerCacheSize) {
    this.mManagerCacheSize = mManagerCacheSize;
  }

  public int getmRemoteSchemaCacheSize() {
    return mRemoteSchemaCacheSize;
  }

  public void setmRemoteSchemaCacheSize(int mRemoteSchemaCacheSize) {
    this.mRemoteSchemaCacheSize = mRemoteSchemaCacheSize;
  }

  public boolean isSyncEnable() {
    return isSyncEnable;
  }

  public void setSyncEnable(boolean syncEnable) {
    isSyncEnable = syncEnable;
  }

  public int getSyncServerPort() {
    return syncServerPort;
  }

  void setSyncServerPort(int syncServerPort) {
    this.syncServerPort = syncServerPort;
  }

  String getLanguageVersion() {
    return languageVersion;
  }

  void setLanguageVersion(String languageVersion) {
    this.languageVersion = languageVersion;
  }

  public String getIpWhiteList() {
    return ipWhiteList;
  }

  public void setIpWhiteList(String ipWhiteList) {
    this.ipWhiteList = ipWhiteList;
  }

  public long getCacheFileReaderClearPeriod() {
    return cacheFileReaderClearPeriod;
  }

  public void setCacheFileReaderClearPeriod(long cacheFileReaderClearPeriod) {
    this.cacheFileReaderClearPeriod = cacheFileReaderClearPeriod;
  }

  public boolean isReadOnly() {
    return readOnly;
  }

  public void setReadOnly(boolean readOnly) {
    this.readOnly = readOnly;
  }

  public String getRpcImplClassName() {
    return rpcImplClassName;
  }

  public void setRpcImplClassName(String rpcImplClassName) {
    this.rpcImplClassName = rpcImplClassName;
  }

  public int getWalBufferSize() {
    return walBufferSize;
  }

  public void setWalBufferSize(int walBufferSize) {
    this.walBufferSize = walBufferSize;
  }

  public int getEstimatedSeriesSize() {
    return estimatedSeriesSize;
  }

  public void setEstimatedSeriesSize(int estimatedSeriesSize) {
    this.estimatedSeriesSize = estimatedSeriesSize;
  }
  
  public boolean isChunkBufferPoolEnable() {
    return chunkBufferPoolEnable;
  }

  void setChunkBufferPoolEnable(boolean chunkBufferPoolEnable) {
    this.chunkBufferPoolEnable = chunkBufferPoolEnable;
  }

  public long getMergeMemoryBudget() {
    return mergeMemoryBudget;
  }

  void setMergeMemoryBudget(long mergeMemoryBudget) {
    this.mergeMemoryBudget = mergeMemoryBudget;
  }

  public int getMergeThreadNum() {
    return mergeThreadNum;
  }

  void setMergeThreadNum(int mergeThreadNum) {
    this.mergeThreadNum = mergeThreadNum;
  }

  public boolean isContinueMergeAfterReboot() {
    return continueMergeAfterReboot;
  }

  void setContinueMergeAfterReboot(boolean continueMergeAfterReboot) {
    this.continueMergeAfterReboot = continueMergeAfterReboot;
  }

  public long getMergeIntervalSec() {
    return mergeIntervalSec;
  }

  void setMergeIntervalSec(long mergeIntervalSec) {
    this.mergeIntervalSec = mergeIntervalSec;
  }

  public double getBufferedArraysMemoryProportion() {
    return bufferedArraysMemoryProportion;
  }

  public void setBufferedArraysMemoryProportion(double bufferedArraysMemoryProportion) {
    this.bufferedArraysMemoryProportion = bufferedArraysMemoryProportion;
  }

  public double getFlushProportion() {
    return flushProportion;
  }

  public void setFlushProportion(double flushProportion) {
    this.flushProportion = flushProportion;
  }

  public double getRejectProportion() {
    return rejectProportion;
  }

  public void setRejectProportion(double rejectProportion) {
    this.rejectProportion = rejectProportion;
  }

  public long getStorageGroupSizeReportThreshold() {
    return storageGroupSizeReportThreshold;
  }

  public void setStorageGroupSizeReportThreshold(long storageGroupSizeReportThreshold) {
    this.storageGroupSizeReportThreshold = storageGroupSizeReportThreshold;
  }

  public long getAllocateMemoryForWrite() {
    return allocateMemoryForWrite;
  }

  public void setAllocateMemoryForWrite(long allocateMemoryForWrite) {
    this.allocateMemoryForWrite = allocateMemoryForWrite;
  }

  public long getAllocateMemoryForSchema() {
    return allocateMemoryForSchema;
  }

  void setAllocateMemoryForSchema(long allocateMemoryForSchema) {
    this.allocateMemoryForSchema = allocateMemoryForSchema;
  }

  long getAllocateMemoryForRead() {
    return allocateMemoryForRead;
  }

  void setAllocateMemoryForRead(long allocateMemoryForRead) {
    this.allocateMemoryForRead = allocateMemoryForRead;
  }

  public long getAllocateMemoryForReadWithoutCache() {
    return allocateMemoryForReadWithoutCache;
  }

  public void setAllocateMemoryForReadWithoutCache(long allocateMemoryForReadWithoutCache) {
    this.allocateMemoryForReadWithoutCache = allocateMemoryForReadWithoutCache;
  }

  public boolean isEnableExternalSort() {
    return enableExternalSort;
  }

  void setEnableExternalSort(boolean enableExternalSort) {
    this.enableExternalSort = enableExternalSort;
  }

  public int getExternalSortThreshold() {
    return externalSortThreshold;
  }

  void setExternalSortThreshold(int externalSortThreshold) {
    this.externalSortThreshold = externalSortThreshold;
  }

  public boolean isEnablePerformanceStat() {
    return enablePerformanceStat;
  }

  public void setEnablePerformanceStat(boolean enablePerformanceStat) {
    this.enablePerformanceStat = enablePerformanceStat;
  }

  public boolean isEnablePerformanceTracing() {
    return enablePerformanceTracing;
  }

  public void setEnablePerformanceTracing(boolean enablePerformanceTracing) {
    this.enablePerformanceTracing = enablePerformanceTracing;
  }

  public long getPerformanceStatDisplayInterval() {
    return performanceStatDisplayInterval;
  }

  void setPerformanceStatDisplayInterval(long performanceStatDisplayInterval) {
    this.performanceStatDisplayInterval = performanceStatDisplayInterval;
  }

  public int getPerformanceStatMemoryInKB() {
    return performanceStatMemoryInKB;
  }

  void setPerformanceStatMemoryInKB(int performanceStatMemoryInKB) {
    this.performanceStatMemoryInKB = performanceStatMemoryInKB;
  }

  public boolean isEnablePartialInsert() {
    return enablePartialInsert;
  }

  public void setEnablePartialInsert(boolean enablePartialInsert) {
    this.enablePartialInsert = enablePartialInsert;
  }

  public boolean isForceFullMerge() {
    return forceFullMerge;
  }

  void setForceFullMerge(boolean forceFullMerge) {
    this.forceFullMerge = forceFullMerge;
  }

  public int getCompactionThreadNum() {
    return compactionThreadNum;
  }

  public void setCompactionThreadNum(int compactionThreadNum) {
    this.compactionThreadNum = compactionThreadNum;
  }

  public int getMergeWriteThroughputMbPerSec() {
    return mergeWriteThroughputMbPerSec;
  }

  public void setMergeWriteThroughputMbPerSec(int mergeWriteThroughputMbPerSec) {
    this.mergeWriteThroughputMbPerSec = mergeWriteThroughputMbPerSec;
  }

  public boolean isEnableMemControl() {
    return enableMemControl;
  }

  public void setEnableMemControl(boolean enableMemControl) {
    this.enableMemControl = enableMemControl;
  }

  public long getMemtableSizeThreshold() {
    return memtableSizeThreshold;
  }

  public void setMemtableSizeThreshold(long memtableSizeThreshold) {
    this.memtableSizeThreshold = memtableSizeThreshold;
  }

  public int getAvgSeriesPointNumberThreshold() {
    return avgSeriesPointNumberThreshold;
  }

  public void setAvgSeriesPointNumberThreshold(int avgSeriesPointNumberThreshold) {
    this.avgSeriesPointNumberThreshold = avgSeriesPointNumberThreshold;
  }

  public int getMergeChunkPointNumberThreshold() {
    return mergeChunkPointNumberThreshold;
  }

  public void setMergeChunkPointNumberThreshold(int mergeChunkPointNumberThreshold) {
    this.mergeChunkPointNumberThreshold = mergeChunkPointNumberThreshold;
  }

  public int getMergePagePointNumberThreshold() {
    return mergePagePointNumberThreshold;
  }

  public void setMergePagePointNumberThreshold(int mergePagePointNumberThreshold) {
    this.mergePagePointNumberThreshold = mergePagePointNumberThreshold;
  }

  public MergeFileStrategy getMergeFileStrategy() {
    return mergeFileStrategy;
  }

  public void setMergeFileStrategy(
      MergeFileStrategy mergeFileStrategy) {
    this.mergeFileStrategy = mergeFileStrategy;
  }


  public CompactionStrategy getCompactionStrategy() {
    return compactionStrategy;
  }

  public void setCompactionStrategy(
      CompactionStrategy compactionStrategy) {
    this.compactionStrategy = compactionStrategy;
  }

  public boolean isEnableUnseqCompaction() {
    return enableUnseqCompaction;
  }

  public void setEnableUnseqCompaction(boolean enableUnseqCompaction) {
    this.enableUnseqCompaction = enableUnseqCompaction;
  }

  public int getSeqFileNumInEachLevel() {
    return seqFileNumInEachLevel;
  }

  public void setSeqFileNumInEachLevel(int seqFileNumInEachLevel) {
    this.seqFileNumInEachLevel = seqFileNumInEachLevel;
  }

  public int getSeqLevelNum() {
    return seqLevelNum;
  }

  public void setSeqLevelNum(int seqLevelNum) {
    this.seqLevelNum = seqLevelNum;
  }

  public int getUnseqFileNumInEachLevel() {
    return unseqFileNumInEachLevel;
  }

  public void setUnseqFileNumInEachLevel(int unseqFileNumInEachLevel) {
    this.unseqFileNumInEachLevel = unseqFileNumInEachLevel;
  }

  public int getUnseqLevelNum() {
    return unseqLevelNum;
  }

  public void setUnseqLevelNum(int unseqLevelNum) {
    this.unseqLevelNum = unseqLevelNum;
  }

  public int getMergeChunkSubThreadNum() {
    return mergeChunkSubThreadNum;
  }

  void setMergeChunkSubThreadNum(int mergeChunkSubThreadNum) {
    this.mergeChunkSubThreadNum = mergeChunkSubThreadNum;
  }

  public long getMergeFileSelectionTimeBudget() {
    return mergeFileSelectionTimeBudget;
  }

  void setMergeFileSelectionTimeBudget(long mergeFileSelectionTimeBudget) {
    this.mergeFileSelectionTimeBudget = mergeFileSelectionTimeBudget;
  }

  public boolean isRpcThriftCompressionEnable() {
    return rpcThriftCompressionEnable;
  }

  void setRpcThriftCompressionEnable(boolean rpcThriftCompressionEnable) {
    this.rpcThriftCompressionEnable = rpcThriftCompressionEnable;
  }

  public boolean isMetaDataCacheEnable() {
    return metaDataCacheEnable;
  }

  public void setMetaDataCacheEnable(boolean metaDataCacheEnable) {
    this.metaDataCacheEnable = metaDataCacheEnable;
  }

  public long getAllocateMemoryForTimeSeriesMetaDataCache() {
    return allocateMemoryForTimeSeriesMetaDataCache;
  }

  public void setAllocateMemoryForTimeSeriesMetaDataCache(
      long allocateMemoryForTimeSeriesMetaDataCache) {
    this.allocateMemoryForTimeSeriesMetaDataCache = allocateMemoryForTimeSeriesMetaDataCache;
  }

  public long getAllocateMemoryForChunkMetaDataCache() {
    return allocateMemoryForChunkMetaDataCache;
  }

  public void setAllocateMemoryForChunkMetaDataCache(long allocateMemoryForChunkMetaDataCache) {
    this.allocateMemoryForChunkMetaDataCache = allocateMemoryForChunkMetaDataCache;
  }

  public long getAllocateMemoryForChunkCache() {
    return allocateMemoryForChunkCache;
  }

  public void setAllocateMemoryForChunkCache(long allocateMemoryForChunkCache) {
    this.allocateMemoryForChunkCache = allocateMemoryForChunkCache;
  }

  public boolean isLastCacheEnabled() {
    return lastCacheEnable;
  }

  public void setEnableLastCache(boolean lastCacheEnable) {
    this.lastCacheEnable = lastCacheEnable;
  }

  public boolean isEnableWatermark() {
    return enableWatermark;
  }

  public void setEnableWatermark(boolean enableWatermark) {
    this.enableWatermark = enableWatermark;
  }

  public String getWatermarkSecretKey() {
    return watermarkSecretKey;
  }

  public void setWatermarkSecretKey(String watermarkSecretKey) {
    this.watermarkSecretKey = watermarkSecretKey;
  }

  public String getWatermarkBitString() {
    return watermarkBitString;
  }

  public void setWatermarkBitString(String watermarkBitString) {
    this.watermarkBitString = watermarkBitString;
  }

  String getWatermarkMethod() {
    return this.watermarkMethod;
  }

  public void setWatermarkMethod(String watermarkMethod) {
    this.watermarkMethod = watermarkMethod;
  }

  public String getWatermarkMethodName() {
    return watermarkMethod.split("\\(")[0];
  }

  public int getWatermarkParamMarkRate() {
    return Integer.parseInt(getWatermarkParamValue("embed_row_cycle", "5"));
  }

  public int getWatermarkParamMaxRightBit() {
    return Integer.parseInt(getWatermarkParamValue("embed_lsb_num", "5"));
  }

  private String getWatermarkParamValue(String key, String defaultValue) {
    String res = getWatermarkParamValue(key);
    if (res != null) {
      return res;
    }
    return defaultValue;
  }

  private String getWatermarkParamValue(String key) {
    String pattern = key + "=(\\w*)";
    Pattern r = Pattern.compile(pattern);
    Matcher m = r.matcher(watermarkMethod);
    if (m.find() && m.groupCount() > 0) {
      return m.group(1);
    }
    return null;
  }

  public boolean isAutoCreateSchemaEnabled() {
    return enableAutoCreateSchema;
  }

  public void setAutoCreateSchemaEnabled(boolean enableAutoCreateSchema) {
    this.enableAutoCreateSchema = enableAutoCreateSchema;
  }

  public TSDataType getBooleanStringInferType() {
    return booleanStringInferType;
  }

  public void setBooleanStringInferType(
      TSDataType booleanStringInferType) {
    this.booleanStringInferType = booleanStringInferType;
  }

  public TSDataType getIntegerStringInferType() {
    return integerStringInferType;
  }

  public void setIntegerStringInferType(
      TSDataType integerStringInferType) {
    this.integerStringInferType = integerStringInferType;
  }

  public void setLongStringInferType(
      TSDataType longStringInferType) {
    this.longStringInferType = longStringInferType;
  }

  public TSDataType getLongStringInferType() {
    return longStringInferType;
  }

  public TSDataType getFloatingStringInferType() {
    return floatingStringInferType;
  }

  public void setFloatingStringInferType(
      TSDataType floatingNumberStringInferType) {
    this.floatingStringInferType = floatingNumberStringInferType;
  }

  public TSDataType getNanStringInferType() {
    return nanStringInferType;
  }

  public void setNanStringInferType(TSDataType nanStringInferType) {
    if (nanStringInferType != TSDataType.DOUBLE &&
        nanStringInferType != TSDataType.FLOAT &&
        nanStringInferType != TSDataType.TEXT) {
      throw new IllegalArgumentException(
          "Config Property nan_string_infer_type can only be FLOAT, DOUBLE or TEXT but is "
              + nanStringInferType);
    }
    this.nanStringInferType = nanStringInferType;
  }

  public int getDefaultStorageGroupLevel() {
    return defaultStorageGroupLevel;
  }

  void setDefaultStorageGroupLevel(int defaultStorageGroupLevel) {
    this.defaultStorageGroupLevel = defaultStorageGroupLevel;
  }

  public TSEncoding getDefaultBooleanEncoding() {
    return defaultBooleanEncoding;
  }

  public void setDefaultBooleanEncoding(TSEncoding defaultBooleanEncoding) {
    this.defaultBooleanEncoding = defaultBooleanEncoding;
  }

  void setDefaultBooleanEncoding(String defaultBooleanEncoding) {
    this.defaultBooleanEncoding = TSEncoding.valueOf(defaultBooleanEncoding);
  }

  public TSEncoding getDefaultInt32Encoding() {
    return defaultInt32Encoding;
  }

  public void setDefaultInt32Encoding(TSEncoding defaultInt32Encoding) {
    this.defaultInt32Encoding = defaultInt32Encoding;
  }

  void setDefaultInt32Encoding(String defaultInt32Encoding) {
    this.defaultInt32Encoding = TSEncoding.valueOf(defaultInt32Encoding);
  }

  public TSEncoding getDefaultInt64Encoding() {
    return defaultInt64Encoding;
  }

  public void setDefaultInt64Encoding(TSEncoding defaultInt64Encoding) {
    this.defaultInt64Encoding = defaultInt64Encoding;
  }

  void setDefaultInt64Encoding(String defaultInt64Encoding) {
    this.defaultInt64Encoding = TSEncoding.valueOf(defaultInt64Encoding);
  }

  public TSEncoding getDefaultFloatEncoding() {
    return defaultFloatEncoding;
  }

  public void setDefaultFloatEncoding(TSEncoding defaultFloatEncoding) {
    this.defaultFloatEncoding = defaultFloatEncoding;
  }

  void setDefaultFloatEncoding(String defaultFloatEncoding) {
    this.defaultFloatEncoding = TSEncoding.valueOf(defaultFloatEncoding);
  }

  public TSEncoding getDefaultDoubleEncoding() {
    return defaultDoubleEncoding;
  }

  public void setDefaultDoubleEncoding(TSEncoding defaultDoubleEncoding) {
    this.defaultDoubleEncoding = defaultDoubleEncoding;
  }

  void setDefaultDoubleEncoding(String defaultDoubleEncoding) {
    this.defaultDoubleEncoding = TSEncoding.valueOf(defaultDoubleEncoding);
  }

  public TSEncoding getDefaultTextEncoding() {
    return defaultTextEncoding;
  }

  public void setDefaultTextEncoding(TSEncoding defaultTextEncoding) {
    this.defaultTextEncoding = defaultTextEncoding;
  }

  void setDefaultTextEncoding(String defaultTextEncoding) {
    this.defaultTextEncoding = TSEncoding.valueOf(defaultTextEncoding);
  }

  public FSType getSystemFileStorageFs() {
    return systemFileStorageFs;
  }

  public void setSystemFileStorageFs(String systemFileStorageFs) {
    this.systemFileStorageFs = FSType.valueOf(systemFileStorageFs);
  }

  FSType getTsFileStorageFs() {
    return tsFileStorageFs;
  }

  void setTsFileStorageFs(String tsFileStorageFs) {
    this.tsFileStorageFs = FSType.valueOf(tsFileStorageFs);
  }

  String getCoreSitePath() {
    return coreSitePath;
  }

  void setCoreSitePath(String coreSitePath) {
    this.coreSitePath = coreSitePath;
  }

  String getHdfsSitePath() {
    return hdfsSitePath;
  }

  void setHdfsSitePath(String hdfsSitePath) {
    this.hdfsSitePath = hdfsSitePath;
  }

  public String[] getHdfsIp() {
    return hdfsIp.split(",");
  }

  String getRawHDFSIp() {
    return hdfsIp;
  }

  void setHdfsIp(String[] hdfsIp) {
    this.hdfsIp = String.join(",", hdfsIp);
  }

  String getHdfsPort() {
    return hdfsPort;
  }

  void setHdfsPort(String hdfsPort) {
    this.hdfsPort = hdfsPort;
  }

  public int getUpgradeThreadNum() {
    return upgradeThreadNum;
  }

  void setUpgradeThreadNum(int upgradeThreadNum) {
    this.upgradeThreadNum = upgradeThreadNum;
  }

  String getDfsNameServices() {
    return dfsNameServices;
  }

  void setDfsNameServices(String dfsNameServices) {
    this.dfsNameServices = dfsNameServices;
  }

  public String[] getDfsHaNamenodes() {
    return dfsHaNamenodes.split(",");
  }

  String getRawDfsHaNamenodes() {
    return dfsHaNamenodes;
  }

  void setDfsHaNamenodes(String[] dfsHaNamenodes) {
    this.dfsHaNamenodes = String.join(",", dfsHaNamenodes);
  }

  boolean isDfsHaAutomaticFailoverEnabled() {
    return dfsHaAutomaticFailoverEnabled;
  }

  void setDfsHaAutomaticFailoverEnabled(boolean dfsHaAutomaticFailoverEnabled) {
    this.dfsHaAutomaticFailoverEnabled = dfsHaAutomaticFailoverEnabled;
  }

  String getDfsClientFailoverProxyProvider() {
    return dfsClientFailoverProxyProvider;
  }

  void setDfsClientFailoverProxyProvider(String dfsClientFailoverProxyProvider) {
    this.dfsClientFailoverProxyProvider = dfsClientFailoverProxyProvider;
  }

  boolean isUseKerberos() {
    return useKerberos;
  }

  void setUseKerberos(boolean useKerberos) {
    this.useKerberos = useKerberos;
  }

  String getKerberosKeytabFilePath() {
    return kerberosKeytabFilePath;
  }

  void setKerberosKeytabFilePath(String kerberosKeytabFilePath) {
    this.kerberosKeytabFilePath = kerberosKeytabFilePath;
  }

  String getKerberosPrincipal() {
    return kerberosPrincipal;
  }

  void setKerberosPrincipal(String kerberosPrincipal) {
    this.kerberosPrincipal = kerberosPrincipal;
  }

  public long getDefaultTTL() {
    return defaultTTL;
  }

  public void setDefaultTTL(long defaultTTL) {
    this.defaultTTL = defaultTTL;
  }

  public int getThriftServerAwaitTimeForStopService() {
    return thriftServerAwaitTimeForStopService;
  }

  public void setThriftServerAwaitTimeForStopService(int thriftServerAwaitTimeForStopService) {
    this.thriftServerAwaitTimeForStopService = thriftServerAwaitTimeForStopService;
  }

  public int getQueryCacheSizeInMetric() {
    return queryCacheSizeInMetric;
  }

  public void setQueryCacheSizeInMetric(int queryCacheSizeInMetric) {
    this.queryCacheSizeInMetric = queryCacheSizeInMetric;
  }

  public boolean isEnableMQTTService() {
    return enableMQTTService;
  }

  public void setEnableMQTTService(boolean enableMQTTService) {
    this.enableMQTTService = enableMQTTService;
  }

  public String getMqttHost() {
    return mqttHost;
  }

  public void setMqttHost(String mqttHost) {
    this.mqttHost = mqttHost;
  }

  public int getMqttPort() {
    return mqttPort;
  }

  public void setMqttPort(int mqttPort) {
    this.mqttPort = mqttPort;
  }

  public int getMqttHandlerPoolSize() {
    return mqttHandlerPoolSize;
  }

  public void setMqttHandlerPoolSize(int mqttHandlerPoolSize) {
    this.mqttHandlerPoolSize = mqttHandlerPoolSize;
  }

  public String getMqttPayloadFormatter() {
    return mqttPayloadFormatter;
  }

  public void setMqttPayloadFormatter(String mqttPayloadFormatter) {
    this.mqttPayloadFormatter = mqttPayloadFormatter;
  }

  public int getMqttMaxMessageSize() {
    return mqttMaxMessageSize;
  }

  public void setMqttMaxMessageSize(int mqttMaxMessageSize) {
    this.mqttMaxMessageSize = mqttMaxMessageSize;
  }

  public int getTagAttributeTotalSize() {
    return tagAttributeTotalSize;
  }

  public void setTagAttributeTotalSize(int tagAttributeTotalSize) {
    this.tagAttributeTotalSize = tagAttributeTotalSize;
  }

  public int getPrimitiveArraySize() {
    return primitiveArraySize;
  }

  public void setPrimitiveArraySize(int primitiveArraySize) {
    this.primitiveArraySize = primitiveArraySize;
  }

  public String getOpenIdProviderUrl() {
    return openIdProviderUrl;
  }

  public void setOpenIdProviderUrl(String openIdProviderUrl) {
    this.openIdProviderUrl = openIdProviderUrl;
  }

  public String getAuthorizerProvider() {
    return authorizerProvider;
  }

  public void setAuthorizerProvider(String authorizerProvider) {
    this.authorizerProvider = authorizerProvider;
  }

  public long getStartUpNanosecond() {
    return startUpNanosecond;
  }

  public int getThriftMaxFrameSize() {
    return thriftMaxFrameSize;
  }

  public void setThriftMaxFrameSize(int thriftMaxFrameSize) {
    this.thriftMaxFrameSize = thriftMaxFrameSize;
  }

  public int getThriftInitBufferSize() {
    return thriftInitBufferSize;
  }

  public void setThriftInitBufferSize(int thriftInitBufferSize) {
    this.thriftInitBufferSize = thriftInitBufferSize;
  }

  public int getMaxQueryDeduplicatedPathNum() {
    return maxQueryDeduplicatedPathNum;
  }

  public void setMaxQueryDeduplicatedPathNum(int maxQueryDeduplicatedPathNum) {
    this.maxQueryDeduplicatedPathNum = maxQueryDeduplicatedPathNum;
  }

  public int getWaitingTimeWhenInsertBlocked() {
    return waitingTimeWhenInsertBlockedInMs;
  }

  public void setWaitingTimeWhenInsertBlocked(int waitingTimeWhenInsertBlocked) {
    this.waitingTimeWhenInsertBlockedInMs = waitingTimeWhenInsertBlocked;
  }

  public int getMaxWaitingTimeWhenInsertBlocked() {
    return maxWaitingTimeWhenInsertBlockedInMs;
  }

  public void setMaxWaitingTimeWhenInsertBlocked(int maxWaitingTimeWhenInsertBlocked) {
    this.maxWaitingTimeWhenInsertBlockedInMs = maxWaitingTimeWhenInsertBlocked;
  }

  public int getFrequencyIntervalInMinute() {
    return frequencyIntervalInMinute;
  }

  public void setFrequencyIntervalInMinute(int frequencyIntervalInMinute) {
    this.frequencyIntervalInMinute = frequencyIntervalInMinute;
  }

  public long getSlowQueryThreshold() {
    return slowQueryThreshold;
  }

  public void setSlowQueryThreshold(long slowQueryThreshold) {
    this.slowQueryThreshold = slowQueryThreshold;
  }

  public boolean isDebugOn() {
    return debugState;
  }

  public void setDebugState(boolean debugState) {
    this.debugState = debugState;
  }
}<|MERGE_RESOLUTION|>--- conflicted
+++ resolved
@@ -164,11 +164,7 @@
   /**
    * When inserting rejected, waiting this time to check system again
    */
-<<<<<<< HEAD
-  private boolean enableParameterAdapter = false;
-=======
   private int waitingTimeWhenInsertBlockedInMs = 10;
->>>>>>> 07ab57d8
 
   /**
    * When inserting rejected exceeds this, throw an exception
