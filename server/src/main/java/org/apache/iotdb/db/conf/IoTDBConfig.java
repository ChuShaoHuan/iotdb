--- conflicted
+++ resolved
@@ -285,11 +285,7 @@
   /**
    * If we enable the memory-control mechanism during index building , {@code indexBufferSize}
    * refers to the byte-size of memory buffer threshold. For each index processor, all indexes in
-<<<<<<< HEAD
    * one {@linkplain IndexProcessor IndexFileProcessor} share a total
-=======
-   * one {@linkplain org.apache.iotdb.db.index.IndexFileProcessor IndexFileProcessor} share a total
->>>>>>> bdecf789
    * common buffer size. With the memory-control mechanism, the occupied memory of all raw data and
    * index structures will be counted. If the memory buffer size reaches this threshold, the indexes
    * will be flushed to the disk file. As a result, data in one series may be divided into more than
