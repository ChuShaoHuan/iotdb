--- conflicted
+++ resolved
@@ -18,11 +18,8 @@
  */
 package org.apache.iotdb.db.mpp.sql.planner.plan.node.sink;
 
-<<<<<<< HEAD
 import org.apache.commons.lang.Validate;
-=======
 import org.apache.iotdb.commons.cluster.Endpoint;
->>>>>>> d8a0ac45
 import org.apache.iotdb.db.mpp.common.FragmentInstanceId;
 import org.apache.iotdb.db.mpp.sql.planner.plan.node.PlanNode;
 import org.apache.iotdb.db.mpp.sql.planner.plan.node.PlanNodeId;
@@ -51,11 +48,6 @@
   }
 
   @Override
-  public void addChild(PlanNode child) {
-    this.child = child;
-  }
-
-  @Override
   public PlanNode clone() {
     FragmentSinkNode sinkNode = new FragmentSinkNode(getId());
     sinkNode.setDownStream(downStreamEndpoint, downStreamInstanceId, downStreamPlanNodeId);
@@ -64,7 +56,6 @@
   }
 
   @Override
-<<<<<<< HEAD
   public PlanNode cloneWithChildren(List<PlanNode> children) {
     Validate.isTrue(children == null || children.size() == 1, "Children size of FragmentSinkNode should be 0 or 1");
     FragmentSinkNode sinkNode = (FragmentSinkNode) clone();
@@ -72,10 +63,15 @@
       sinkNode.setChild(children.get(0));
     }
     return sinkNode;
-=======
+  }
+
+  public void addChild(PlanNode child) {
+    this.child = child;
+  }
+
+  @Override
   public int allowedChildCount() {
     return ONE_CHILD;
->>>>>>> d8a0ac45
   }
 
   @Override
