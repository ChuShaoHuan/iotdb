/*
 * Licensed to the Apache Software Foundation (ASF) under one
 * or more contributor license agreements.  See the NOTICE file
 * distributed with this work for additional information
 * regarding copyright ownership.  The ASF licenses this file
 * to you under the Apache License, Version 2.0 (the
 * "License"); you may not use this file except in compliance
 * with the License.  You may obtain a copy of the License at
 *
 *     http://www.apache.org/licenses/LICENSE-2.0
 *
 * Unless required by applicable law or agreed to in writing,
 * software distributed under the License is distributed on an
 * "AS IS" BASIS, WITHOUT WARRANTIES OR CONDITIONS OF ANY
 * KIND, either express or implied.  See the License for the
 * specific language governing permissions and limitations
 * under the License.
 */
package org.apache.iotdb.db.utils;

import java.io.IOException;
import java.nio.file.Files;
import java.nio.file.Path;
import java.nio.file.Paths;
import java.util.Queue;
import java.util.stream.Stream;
import org.apache.iotdb.db.exception.query.QueryProcessException;
import org.apache.iotdb.db.qp.constant.SQLConstant;
import org.apache.iotdb.db.qp.physical.PhysicalPlan;
import org.apache.iotdb.db.qp.physical.crud.InsertRowPlan;
import org.apache.iotdb.db.qp.physical.crud.InsertTabletPlan;
import org.apache.iotdb.tsfile.file.metadata.enums.TSDataType;
import org.apache.iotdb.tsfile.fileSystem.FSFactoryProducer;
import org.apache.iotdb.tsfile.utils.Binary;

public class CommonUtils {

  private static final int CPUS = Runtime.getRuntime().availableProcessors();

  /**
   * Default executor pool maximum size.
   */
  public static final int MAX_EXECUTOR_POOL_SIZE = Math.max(100, getCpuCores() * 5);

  private CommonUtils() {
  }

  /**
   * get JDK version.
   *
   * @return JDK version (int type)
   */
  public static int getJdkVersion() {
    String[] javaVersionElements = System.getProperty("java.version").split("\\.");
    if (Integer.parseInt(javaVersionElements[0]) == 1) {
      return Integer.parseInt(javaVersionElements[1]);
    } else {
      return Integer.parseInt(javaVersionElements[0]);
    }
  }

  /**
   * NOTICE: This method is currently used only for data dir, thus using FSFactory to get file
   *
   * @param dir directory path
   * @return
   */
  public static long getUsableSpace(String dir) {
    return FSFactoryProducer.getFSFactory().getFile(dir).getFreeSpace();
  }

  public static boolean hasSpace(String dir) {
    return getUsableSpace(dir) > 0;
  }

  public static long getOccupiedSpace(String folderPath) throws IOException {
    Path folder = Paths.get(folderPath);
    try (Stream<Path> s = Files.walk(folder)) {
      return s.filter(p -> p.toFile().isFile())
              .mapToLong(p -> p.toFile().length()).sum();
    }
  }

  public static Object parseValue(TSDataType dataType, String value) throws QueryProcessException {
    try {
      switch (dataType) {
        case BOOLEAN:
          return parseBoolean(value);
        case INT32:
          return Integer.parseInt(value);
        case INT64:
          return Long.parseLong(value);
        case FLOAT:
          return Float.parseFloat(value);
        case DOUBLE:
          return Double.parseDouble(value);
        case TEXT:
          if ((value.startsWith(SQLConstant.QUOTE) && value.endsWith(SQLConstant.QUOTE))
              || (value.startsWith(SQLConstant.DQUOTE) && value.endsWith(SQLConstant.DQUOTE))) {
            if (value.length() == 1) {
              return new Binary(value);
            } else {
              return new Binary(value.substring(1, value.length() - 1));
            }
          }

          return new Binary(value);
        default:
          throw new QueryProcessException("Unsupported data type:" + dataType);
      }
    } catch (NumberFormatException e) {
      throw new QueryProcessException(e.getMessage());
    }
  }

  @TestOnly
  public static Object parseValueForTest(TSDataType dataType, String value)
      throws QueryProcessException {
    try {
      switch (dataType) {
        case BOOLEAN:
          return parseBoolean(value);
        case INT32:
          return Integer.parseInt(value);
        case INT64:
          return Long.parseLong(value);
        case FLOAT:
          return Float.parseFloat(value);
        case DOUBLE:
          return Double.parseDouble(value);
        case TEXT:
          return new Binary(value);
        default:
          throw new QueryProcessException("Unsupported data type:" + dataType);
      }
    } catch (NumberFormatException e) {
      throw new QueryProcessException(e.getMessage());
    }
  }

  private static boolean parseBoolean(String value) throws QueryProcessException {
    value = value.toLowerCase();
    if (SQLConstant.BOOLEAN_FALSE_NUM.equals(value) || SQLConstant.BOOLEAN_FALSE
        .equals(value)) {
      return false;
    }
    if (SQLConstant.BOOLEAN_TRUE_NUM.equals(value) || SQLConstant.BOOLEAN_TRUE.equals(value)) {
      return true;
    }
    throw new QueryProcessException("The BOOLEAN should be true/TRUE, false/FALSE or 0/1");
  }

<<<<<<< HEAD
  public static void updatePlanWindow(PhysicalPlan plan, int windowLength,
      Queue<PhysicalPlan> planWindow) {
    if (planWindow.size() >= windowLength) {
      planWindow.poll();
    }
    // remove unnecessary fields as bases to reduce memory footprint
    if (plan instanceof InsertRowPlan) {
      InsertRowPlan insertRowPlan = (InsertRowPlan) plan;
      plan = new InsertRowPlan(insertRowPlan.getDeviceId(),
          insertRowPlan.getTime(), insertRowPlan.getMeasurements(), null);
      ((InsertRowPlan) plan).setDataTypes(insertRowPlan.getDataTypes());
    } else if (plan instanceof InsertTabletPlan) {
      InsertTabletPlan insertTabletPlan = (InsertTabletPlan) plan;
      plan = new InsertTabletPlan(insertTabletPlan.getDeviceId(),
          insertTabletPlan.getMeasurements());
      ((InsertTabletPlan) plan).setDataTypes(insertTabletPlan.getDataTypes());
    }
    planWindow.add(plan);
=======
  public static int getCpuCores() {
    return CPUS;
  }

  public static int getMaxExecutorPoolSize() {
    return MAX_EXECUTOR_POOL_SIZE;
>>>>>>> 07ab57d8
  }
}<|MERGE_RESOLUTION|>--- conflicted
+++ resolved
@@ -150,7 +150,6 @@
     throw new QueryProcessException("The BOOLEAN should be true/TRUE, false/FALSE or 0/1");
   }
 
-<<<<<<< HEAD
   public static void updatePlanWindow(PhysicalPlan plan, int windowLength,
       Queue<PhysicalPlan> planWindow) {
     if (planWindow.size() >= windowLength) {
@@ -169,13 +168,13 @@
       ((InsertTabletPlan) plan).setDataTypes(insertTabletPlan.getDataTypes());
     }
     planWindow.add(plan);
-=======
+  }
+
   public static int getCpuCores() {
     return CPUS;
   }
 
   public static int getMaxExecutorPoolSize() {
     return MAX_EXECUTOR_POOL_SIZE;
->>>>>>> 07ab57d8
   }
 }