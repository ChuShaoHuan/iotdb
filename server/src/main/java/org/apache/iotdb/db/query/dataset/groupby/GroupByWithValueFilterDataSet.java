/*
 * Licensed to the Apache Software Foundation (ASF) under one
 * or more contributor license agreements.  See the NOTICE file
 * distributed with this work for additional information
 * regarding copyright ownership.  The ASF licenses this file
 * to you under the Apache License, Version 2.0 (the
 * "License"); you may not use this file except in compliance
 * with the License.  You may obtain a copy of the License at
 *
 *     http://www.apache.org/licenses/LICENSE-2.0
 *
 * Unless required by applicable law or agreed to in writing,
 * software distributed under the License is distributed on an
 * "AS IS" BASIS, WITHOUT WARRANTIES OR CONDITIONS OF ANY
 * KIND, either express or implied.  See the License for the
 * specific language governing permissions and limitations
 * under the License.
 */

package org.apache.iotdb.db.query.dataset.groupby;

import org.apache.iotdb.db.conf.IoTDBDescriptor;
import org.apache.iotdb.db.exception.StorageEngineException;
<<<<<<< HEAD
import org.apache.iotdb.db.exception.metadata.MetadataException;
=======
import org.apache.iotdb.db.exception.query.PathException;
>>>>>>> 9855f06f
import org.apache.iotdb.db.qp.physical.crud.GroupByPlan;
import org.apache.iotdb.db.query.aggregation.AggregateResult;
import org.apache.iotdb.db.query.context.QueryContext;
import org.apache.iotdb.db.query.control.QueryResourceManager;
import org.apache.iotdb.db.query.factory.AggreResultFactory;
import org.apache.iotdb.db.query.reader.series.IReaderByTimestamp;
import org.apache.iotdb.db.query.reader.series.SeriesReaderByTimestamp;
import org.apache.iotdb.db.query.timegenerator.ServerTimeGenerator;
import org.apache.iotdb.tsfile.read.common.Path;
import org.apache.iotdb.tsfile.read.common.RowRecord;
import org.apache.iotdb.tsfile.read.query.timegenerator.TimeGenerator;

import java.io.IOException;
import java.util.ArrayList;
import java.util.List;

public class GroupByWithValueFilterDataSet extends GroupByEngineDataSet {

  private List<IReaderByTimestamp> allDataReaderList;
  private GroupByPlan groupByPlan;
  private TimeGenerator timestampGenerator;
  /**
   * cached timestamp for next group by partition.
   */
  private long timestamp;
  /**
   * if this object has cached timestamp for next group by partition.
   */
  private boolean hasCachedTimestamp;

  /**
   * group by batch calculation size.
   */
  private int timeStampFetchSize;

  /**
   * constructor.
   */
  public GroupByWithValueFilterDataSet(QueryContext context, GroupByPlan groupByPlan)
<<<<<<< HEAD
      throws MetadataException, IOException, StorageEngineException {
=======
      throws StorageEngineException {
>>>>>>> 9855f06f
    super(context, groupByPlan);
    this.timeStampFetchSize = IoTDBDescriptor.getInstance().getConfig().getBatchSize();
    initGroupBy(context, groupByPlan);
  }

  public GroupByWithValueFilterDataSet(long queryId, GroupByPlan groupByPlan) {
    super(new QueryContext(queryId), groupByPlan);
    this.allDataReaderList = new ArrayList<>();
    this.timeStampFetchSize = IoTDBDescriptor.getInstance().getConfig().getBatchSize();
  }

  /**
   * init reader and aggregate function.
   */
  private void initGroupBy(QueryContext context, GroupByPlan groupByPlan)
<<<<<<< HEAD
      throws StorageEngineException, IOException, MetadataException {
    initAggreFuction(groupByPlan);
    this.timestampGenerator = new EngineTimeGenerator(groupByPlan.getExpression(), context);
=======
      throws StorageEngineException {
    this.timestampGenerator = new ServerTimeGenerator(groupByPlan.getExpression(), context);
>>>>>>> 9855f06f
    this.allDataReaderList = new ArrayList<>();
    this.groupByPlan = groupByPlan;
    for (int i = 0; i < paths.size(); i++) {
      Path path = paths.get(i);
      allDataReaderList.add(new SeriesReaderByTimestamp(path, dataTypes.get(i), context,
          QueryResourceManager.getInstance().getQueryDataSource(path, context, null), null));
    }
  }

  @Override
  protected RowRecord nextWithoutConstraint() throws IOException {
    if (!hasCachedTimeInterval) {
      throw new IOException("need to call hasNext() before calling next()"
          + " in GroupByWithoutValueFilterDataSet.");
    }
    hasCachedTimeInterval = false;
    List<AggregateResult> aggregateResultList = new ArrayList<>();
    for (int i = 0; i < paths.size(); i++) {
      try {
        aggregateResultList.add(AggreResultFactory.getAggrResultByName(
            groupByPlan.getDeduplicatedAggregations().get(i),
            groupByPlan.getDeduplicatedDataTypes().get(i)));
      } catch (PathException e) {
        throw new IOException(e);
      }
    }

    long[] timestampArray = new long[timeStampFetchSize];
    int timeArrayLength = 0;
    if (hasCachedTimestamp) {
      if (timestamp < curEndTime) {
        if (timestamp >= curStartTime) {
          hasCachedTimestamp = false;
          timestampArray[timeArrayLength++] = timestamp;
        }
      } else {
        return constructRowRecord(aggregateResultList);
      }
    }
    while (timestampGenerator.hasNext()) {
      // construct timestamp array
      timeArrayLength = constructTimeArrayForOneCal(timestampArray, timeArrayLength);

      // cal result using timestamp array
      for (int i = 0; i < paths.size(); i++) {
        aggregateResultList.get(i).updateResultUsingTimestamps(
            timestampArray, timeArrayLength, allDataReaderList.get(i));
      }

      timeArrayLength = 0;
      // judge if it's end
      if (timestamp >= curEndTime) {
        hasCachedTimestamp = true;
        break;
      }
    }

    if (timeArrayLength > 0) {
      // cal result using timestamp array
      for (int i = 0; i < paths.size(); i++) {
        aggregateResultList.get(i).updateResultUsingTimestamps(
            timestampArray, timeArrayLength, allDataReaderList.get(i));
      }
    }
    return constructRowRecord(aggregateResultList);
  }

  /**
   * construct an array of timestamps for one batch of a group by partition calculating.
   *
   * @param timestampArray  timestamp array
   * @param timeArrayLength the current size of timestamp array
   * @return time array size
   */
  private int constructTimeArrayForOneCal(long[] timestampArray, int timeArrayLength)
      throws IOException {
    for (int cnt = 1; cnt < timeStampFetchSize && timestampGenerator.hasNext(); cnt++) {
      timestamp = timestampGenerator.next();
      if (timestamp < curEndTime) {
        timestampArray[timeArrayLength++] = timestamp;
      } else {
        hasCachedTimestamp = true;
        break;
      }
    }
    return timeArrayLength;
  }

  private RowRecord constructRowRecord(List<AggregateResult> aggregateResultList) {
    RowRecord record = new RowRecord(curStartTime);
    for (int i = 0; i < paths.size(); i++) {
      AggregateResult aggregateResult = aggregateResultList.get(i);
      record.addField(aggregateResult.getResult(), aggregateResult.getDataType());
    }
    return record;
  }
}<|MERGE_RESOLUTION|>--- conflicted
+++ resolved
@@ -21,11 +21,8 @@
 
 import org.apache.iotdb.db.conf.IoTDBDescriptor;
 import org.apache.iotdb.db.exception.StorageEngineException;
-<<<<<<< HEAD
 import org.apache.iotdb.db.exception.metadata.MetadataException;
-=======
 import org.apache.iotdb.db.exception.query.PathException;
->>>>>>> 9855f06f
 import org.apache.iotdb.db.qp.physical.crud.GroupByPlan;
 import org.apache.iotdb.db.query.aggregation.AggregateResult;
 import org.apache.iotdb.db.query.context.QueryContext;
@@ -65,11 +62,7 @@
    * constructor.
    */
   public GroupByWithValueFilterDataSet(QueryContext context, GroupByPlan groupByPlan)
-<<<<<<< HEAD
-      throws MetadataException, IOException, StorageEngineException {
-=======
       throws StorageEngineException {
->>>>>>> 9855f06f
     super(context, groupByPlan);
     this.timeStampFetchSize = IoTDBDescriptor.getInstance().getConfig().getBatchSize();
     initGroupBy(context, groupByPlan);
@@ -85,14 +78,8 @@
    * init reader and aggregate function.
    */
   private void initGroupBy(QueryContext context, GroupByPlan groupByPlan)
-<<<<<<< HEAD
-      throws StorageEngineException, IOException, MetadataException {
-    initAggreFuction(groupByPlan);
-    this.timestampGenerator = new EngineTimeGenerator(groupByPlan.getExpression(), context);
-=======
       throws StorageEngineException {
     this.timestampGenerator = new ServerTimeGenerator(groupByPlan.getExpression(), context);
->>>>>>> 9855f06f
     this.allDataReaderList = new ArrayList<>();
     this.groupByPlan = groupByPlan;
     for (int i = 0; i < paths.size(); i++) {
