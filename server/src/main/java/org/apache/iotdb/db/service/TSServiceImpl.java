/*
 * Licensed to the Apache Software Foundation (ASF) under one
 * or more contributor license agreements.  See the NOTICE file
 * distributed with this work for additional information
 * regarding copyright ownership.  The ASF licenses this file
 * to you under the Apache License, Version 2.0 (the
 * "License"); you may not use this file except in compliance
 * with the License.  You may obtain a copy of the License at
 *
 *     http://www.apache.org/licenses/LICENSE-2.0
 *
 * Unless required by applicable law or agreed to in writing,
 * software distributed under the License is distributed on an
 * "AS IS" BASIS, WITHOUT WARRANTIES OR CONDITIONS OF ANY
 * KIND, either express or implied.  See the License for the
 * specific language governing permissions and limitations
 * under the License.
 */
package org.apache.iotdb.db.service;

import org.apache.iotdb.db.auth.AuthException;
import org.apache.iotdb.db.auth.AuthorityChecker;
import org.apache.iotdb.db.auth.authorizer.BasicAuthorizer;
import org.apache.iotdb.db.auth.authorizer.IAuthorizer;
import org.apache.iotdb.db.conf.IoTDBConfig;
import org.apache.iotdb.db.conf.IoTDBConstant;
import org.apache.iotdb.db.conf.IoTDBDescriptor;
import org.apache.iotdb.db.cost.statistic.Measurement;
import org.apache.iotdb.db.cost.statistic.Operation;
import org.apache.iotdb.db.engine.cache.ChunkCache;
import org.apache.iotdb.db.engine.cache.ChunkMetadataCache;
import org.apache.iotdb.db.engine.cache.TimeSeriesMetadataCache;
import org.apache.iotdb.db.exception.BatchProcessException;
import org.apache.iotdb.db.exception.IoTDBException;
import org.apache.iotdb.db.exception.QueryInBatchStatementException;
import org.apache.iotdb.db.exception.StorageEngineException;
import org.apache.iotdb.db.exception.metadata.IllegalPathException;
import org.apache.iotdb.db.exception.metadata.MetadataException;
import org.apache.iotdb.db.exception.metadata.StorageGroupNotSetException;
import org.apache.iotdb.db.exception.query.QueryProcessException;
import org.apache.iotdb.db.exception.query.QueryTimeoutRuntimeException;
import org.apache.iotdb.db.exception.runtime.SQLParserException;
import org.apache.iotdb.db.metadata.PartialPath;
import org.apache.iotdb.db.metrics.server.SqlArgument;
import org.apache.iotdb.db.qp.Planner;
import org.apache.iotdb.db.qp.constant.SQLConstant;
import org.apache.iotdb.db.qp.executor.IPlanExecutor;
import org.apache.iotdb.db.qp.executor.PlanExecutor;
import org.apache.iotdb.db.qp.logical.Operator.OperatorType;
import org.apache.iotdb.db.qp.physical.PhysicalPlan;
import org.apache.iotdb.db.qp.physical.crud.AggregationPlan;
import org.apache.iotdb.db.qp.physical.crud.AlignByDevicePlan;
import org.apache.iotdb.db.qp.physical.crud.AlignByDevicePlan.MeasurementType;
import org.apache.iotdb.db.qp.physical.crud.DeletePlan;
import org.apache.iotdb.db.qp.physical.crud.GroupByTimePlan;
import org.apache.iotdb.db.qp.physical.crud.InsertMultiTabletPlan;
import org.apache.iotdb.db.qp.physical.crud.InsertRowPlan;
import org.apache.iotdb.db.qp.physical.crud.InsertRowsOfOneDevicePlan;
import org.apache.iotdb.db.qp.physical.crud.InsertRowsPlan;
import org.apache.iotdb.db.qp.physical.crud.InsertTabletPlan;
import org.apache.iotdb.db.qp.physical.crud.LastQueryPlan;
import org.apache.iotdb.db.qp.physical.crud.QueryPlan;
import org.apache.iotdb.db.qp.physical.crud.RawDataQueryPlan;
import org.apache.iotdb.db.qp.physical.crud.UDFPlan;
import org.apache.iotdb.db.qp.physical.crud.UDTFPlan;
import org.apache.iotdb.db.qp.physical.sys.AuthorPlan;
import org.apache.iotdb.db.qp.physical.sys.CreateMultiTimeSeriesPlan;
import org.apache.iotdb.db.qp.physical.sys.CreateTimeSeriesPlan;
import org.apache.iotdb.db.qp.physical.sys.DeleteStorageGroupPlan;
import org.apache.iotdb.db.qp.physical.sys.DeleteTimeSeriesPlan;
import org.apache.iotdb.db.qp.physical.sys.SetStorageGroupPlan;
import org.apache.iotdb.db.qp.physical.sys.ShowPlan;
import org.apache.iotdb.db.qp.physical.sys.ShowQueryProcesslistPlan;
import org.apache.iotdb.db.query.aggregation.AggregateResult;
import org.apache.iotdb.db.query.context.QueryContext;
import org.apache.iotdb.db.query.control.QueryResourceManager;
import org.apache.iotdb.db.query.control.QueryTimeManager;
import org.apache.iotdb.db.query.control.TracingManager;
import org.apache.iotdb.db.query.dataset.AlignByDeviceDataSet;
import org.apache.iotdb.db.query.dataset.DirectAlignByTimeDataSet;
import org.apache.iotdb.db.query.dataset.DirectNonAlignDataSet;
import org.apache.iotdb.db.query.dataset.UDTFDataSet;
import org.apache.iotdb.db.tools.watermark.GroupedLSBWatermarkEncoder;
import org.apache.iotdb.db.tools.watermark.WatermarkEncoder;
import org.apache.iotdb.db.utils.QueryDataSetUtils;
import org.apache.iotdb.db.utils.SchemaUtils;
import org.apache.iotdb.rpc.RpcUtils;
import org.apache.iotdb.rpc.TSStatusCode;
import org.apache.iotdb.service.rpc.thrift.ServerProperties;
import org.apache.iotdb.service.rpc.thrift.TSCancelOperationReq;
import org.apache.iotdb.service.rpc.thrift.TSCloseOperationReq;
import org.apache.iotdb.service.rpc.thrift.TSCloseSessionReq;
import org.apache.iotdb.service.rpc.thrift.TSCreateMultiTimeseriesReq;
import org.apache.iotdb.service.rpc.thrift.TSCreateTimeseriesReq;
import org.apache.iotdb.service.rpc.thrift.TSDeleteDataReq;
import org.apache.iotdb.service.rpc.thrift.TSExecuteBatchStatementReq;
import org.apache.iotdb.service.rpc.thrift.TSExecuteStatementReq;
import org.apache.iotdb.service.rpc.thrift.TSExecuteStatementResp;
import org.apache.iotdb.service.rpc.thrift.TSFetchMetadataReq;
import org.apache.iotdb.service.rpc.thrift.TSFetchMetadataResp;
import org.apache.iotdb.service.rpc.thrift.TSFetchResultsReq;
import org.apache.iotdb.service.rpc.thrift.TSFetchResultsResp;
import org.apache.iotdb.service.rpc.thrift.TSGetTimeZoneResp;
import org.apache.iotdb.service.rpc.thrift.TSIService;
import org.apache.iotdb.service.rpc.thrift.TSInsertRecordReq;
import org.apache.iotdb.service.rpc.thrift.TSInsertRecordsOfOneDeviceReq;
import org.apache.iotdb.service.rpc.thrift.TSInsertRecordsReq;
import org.apache.iotdb.service.rpc.thrift.TSInsertStringRecordReq;
import org.apache.iotdb.service.rpc.thrift.TSInsertStringRecordsReq;
import org.apache.iotdb.service.rpc.thrift.TSInsertTabletReq;
import org.apache.iotdb.service.rpc.thrift.TSInsertTabletsReq;
import org.apache.iotdb.service.rpc.thrift.TSOpenSessionReq;
import org.apache.iotdb.service.rpc.thrift.TSOpenSessionResp;
import org.apache.iotdb.service.rpc.thrift.TSProtocolVersion;
import org.apache.iotdb.service.rpc.thrift.TSQueryDataSet;
import org.apache.iotdb.service.rpc.thrift.TSQueryNonAlignDataSet;
import org.apache.iotdb.service.rpc.thrift.TSRawDataQueryReq;
import org.apache.iotdb.service.rpc.thrift.TSSetTimeZoneReq;
import org.apache.iotdb.service.rpc.thrift.TSStatus;
import org.apache.iotdb.tsfile.exception.filter.QueryFilterOptimizationException;
import org.apache.iotdb.tsfile.exception.write.UnSupportedDataTypeException;
import org.apache.iotdb.tsfile.file.metadata.enums.CompressionType;
import org.apache.iotdb.tsfile.file.metadata.enums.TSDataType;
import org.apache.iotdb.tsfile.file.metadata.enums.TSEncoding;
import org.apache.iotdb.tsfile.read.common.Path;
import org.apache.iotdb.tsfile.read.query.dataset.QueryDataSet;

import org.antlr.v4.runtime.misc.ParseCancellationException;
import org.apache.thrift.TException;
import org.apache.thrift.server.ServerContext;
import org.slf4j.Logger;
import org.slf4j.LoggerFactory;

import java.io.IOException;
import java.nio.ByteBuffer;
import java.sql.SQLException;
import java.time.ZoneId;
import java.util.ArrayList;
import java.util.Arrays;
import java.util.Calendar;
import java.util.Collections;
import java.util.LinkedHashSet;
import java.util.List;
import java.util.Map;
import java.util.Map.Entry;
import java.util.Set;
import java.util.concurrent.ConcurrentHashMap;
import java.util.concurrent.CopyOnWriteArraySet;
import java.util.concurrent.Executors;
import java.util.concurrent.ScheduledExecutorService;
import java.util.concurrent.TimeUnit;
import java.util.concurrent.atomic.AtomicInteger;
import java.util.concurrent.atomic.AtomicLong;
import java.util.stream.Collectors;

/** Thrift RPC implementation at server side. */
public class TSServiceImpl implements TSIService.Iface, ServerContext {

  private static final Logger LOGGER = LoggerFactory.getLogger(TSServiceImpl.class);
  private static final Logger SLOW_SQL_LOGGER = LoggerFactory.getLogger("SLOW_SQL");
  private static final Logger QUERY_FREQUENCY_LOGGER = LoggerFactory.getLogger("QUERY_FREQUENCY");
  private static final Logger DETAILED_FAILURE_QUERY_TRACE_LOGGER =
      LoggerFactory.getLogger("DETAILED_FAILURE_QUERY_TRACE");
  private static final Logger AUDIT_LOGGER =
      LoggerFactory.getLogger(IoTDBConstant.AUDIT_LOGGER_NAME);

  private static final String INFO_NOT_LOGIN = "{}: Not login. ";
  private static final String INFO_PARSING_SQL_ERROR =
      "Error occurred while parsing SQL to physical plan: ";
  private static final String INFO_CHECK_METADATA_ERROR = "Check metadata error: ";
  private static final String INFO_QUERY_PROCESS_ERROR = "Error occurred in query process: ";
  private static final String INFO_NOT_ALLOWED_IN_BATCH_ERROR =
      "The query statement is not allowed in batch: ";

  private static final int MAX_SIZE =
      IoTDBDescriptor.getInstance().getConfig().getQueryCacheSizeInMetric();
  private static final int DELETE_SIZE = 20;
  private static final int DEFAULT_FETCH_SIZE = 10000;
  private static final long MS_TO_MONTH = 30 * 86400_000L;

  private final IoTDBConfig config = IoTDBDescriptor.getInstance().getConfig();
  private final boolean enableMetric = config.isEnableMetricService();

  private static final List<SqlArgument> sqlArgumentList = new ArrayList<>(MAX_SIZE);
  protected Planner processor;
  protected IPlanExecutor executor;

  // Record the username for every rpc connection (session).
  private final Map<Long, String> sessionIdUsernameMap = new ConcurrentHashMap<>();
  private final Map<Long, ZoneId> sessionIdZoneIdMap = new ConcurrentHashMap<>();

  // The sessionId is unique in one IoTDB instance.
  private final AtomicLong sessionIdGenerator = new AtomicLong();
  // The statementId is unique in one IoTDB instance.
  private final AtomicLong statementIdGenerator = new AtomicLong();

  // (sessionId -> Set(statementId))
  private final Map<Long, Set<Long>> sessionId2StatementId = new ConcurrentHashMap<>();
  // (statementId -> Set(queryId))
  private final Map<Long, Set<Long>> statementId2QueryId = new ConcurrentHashMap<>();
  // (queryId -> QueryDataSet)
  private final Map<Long, QueryDataSet> queryId2DataSet = new ConcurrentHashMap<>();

  // When the client abnormally exits, we can still know who to disconnect
  private final ThreadLocal<Long> currSessionId = new ThreadLocal<>();

  public static final TSProtocolVersion CURRENT_RPC_VERSION =
      TSProtocolVersion.IOTDB_SERVICE_PROTOCOL_V3;

  private static final AtomicInteger queryCount = new AtomicInteger(0);

  private QueryTimeManager queryTimeManager = QueryTimeManager.getInstance();

  public TSServiceImpl() throws QueryProcessException {
    processor = new Planner();
    executor = new PlanExecutor();

    ScheduledExecutorService timedQuerySqlCountThread =
        Executors.newSingleThreadScheduledExecutor(r -> new Thread(r, "timedQuerySqlCountThread"));
    timedQuerySqlCountThread.scheduleAtFixedRate(
        () -> {
          if (queryCount.get() != 0) {
            QUERY_FREQUENCY_LOGGER.info(
                "Query count in current 1 minute {} ", queryCount.getAndSet(0));
          }
        },
        config.getFrequencyIntervalInMinute(),
        config.getFrequencyIntervalInMinute(),
        TimeUnit.MINUTES);
  }

  public static List<SqlArgument> getSqlArgumentList() {
    return sqlArgumentList;
  }

  @Override
  public TSOpenSessionResp openSession(TSOpenSessionReq req) throws TException {
    boolean status;
    IAuthorizer authorizer;
    try {
      authorizer = BasicAuthorizer.getInstance();
    } catch (AuthException e) {
      throw new TException(e);
    }
    String loginMessage = null;
    try {
      status = authorizer.login(req.getUsername(), req.getPassword());
    } catch (AuthException e) {
      LOGGER.info("meet error while logging in.", e);
      status = false;
      loginMessage = e.getMessage();
    }
    TSStatus tsStatus;
    long sessionId = -1;
    if (status) {
      // check the version compatibility
      boolean compatible = checkCompatibility(req.getClient_protocol());
      if (!compatible) {
        tsStatus =
            RpcUtils.getStatus(
                TSStatusCode.INCOMPATIBLE_VERSION,
                "The version is incompatible, please upgrade to " + IoTDBConstant.VERSION);
        TSOpenSessionResp resp = new TSOpenSessionResp(tsStatus, CURRENT_RPC_VERSION);
        resp.setSessionId(sessionId);
        return resp;
      }

      tsStatus = RpcUtils.getStatus(TSStatusCode.SUCCESS_STATUS, "Login successfully");
      sessionId = sessionIdGenerator.incrementAndGet();
      sessionIdUsernameMap.put(sessionId, req.getUsername());
      sessionIdZoneIdMap.put(sessionId, ZoneId.of(req.getZoneId()));
      currSessionId.set(sessionId);
      AUDIT_LOGGER.info("User {} opens Session-{}", req.getUsername(), sessionId);
      LOGGER.info(
          "{}: Login status: {}. User : {}",
          IoTDBConstant.GLOBAL_DB_NAME,
          tsStatus.message,
          req.getUsername());
    } else {
      tsStatus =
          RpcUtils.getStatus(
              TSStatusCode.WRONG_LOGIN_PASSWORD_ERROR,
              loginMessage != null ? loginMessage : "Authentication failed.");
      AUDIT_LOGGER.info(
          "User {} opens Session failed with an incorrect password", req.getUsername());
    }

    TSOpenSessionResp resp = new TSOpenSessionResp(tsStatus, CURRENT_RPC_VERSION);
    return resp.setSessionId(sessionId);
  }

  private boolean checkCompatibility(TSProtocolVersion version) {
    return version.equals(CURRENT_RPC_VERSION);
  }

  @Override
  public TSStatus closeSession(TSCloseSessionReq req) {
    long sessionId = req.getSessionId();
    AUDIT_LOGGER.info("Session-{} is closing", sessionId);

    currSessionId.remove();
    sessionIdZoneIdMap.remove(sessionId);

    for (long statementId : sessionId2StatementId.getOrDefault(sessionId, Collections.emptySet())) {
      for (long queryId : statementId2QueryId.getOrDefault(statementId, Collections.emptySet())) {
        releaseQueryResourceNoExceptions(queryId);
      }
    }

    return new TSStatus(
        sessionIdUsernameMap.remove(sessionId) == null
            ? RpcUtils.getStatus(TSStatusCode.NOT_LOGIN_ERROR)
            : RpcUtils.getStatus(TSStatusCode.SUCCESS_STATUS));
  }

  @Override
  public TSStatus cancelOperation(TSCancelOperationReq req) {
    // TODO implement
    return RpcUtils.getStatus(TSStatusCode.QUERY_NOT_ALLOWED, "Cancellation is not implemented");
  }

  @Override
  public TSStatus closeOperation(TSCloseOperationReq req) {
    if (!checkLogin(req.getSessionId())) {
      return RpcUtils.getStatus(TSStatusCode.NOT_LOGIN_ERROR);
    }

    if (AUDIT_LOGGER.isDebugEnabled()) {
      AUDIT_LOGGER.debug(
          "{}: receive close operation from Session {}",
          IoTDBConstant.GLOBAL_DB_NAME,
          currSessionId.get());
    }

    try {
      // ResultSet close
      if (req.isSetStatementId() && req.isSetQueryId()) {
        releaseQueryResourceNoExceptions(req.queryId);
        // clear the statementId2QueryId map
        if (statementId2QueryId.containsKey(req.getStatementId())) {
          statementId2QueryId.get(req.getStatementId()).remove(req.getQueryId());
        }
      } else {
        // statement close
        Set<Long> queryIdSet = statementId2QueryId.remove(req.getStatementId());
        if (queryIdSet != null) {
          for (long queryId : queryIdSet) {
            releaseQueryResourceNoExceptions(queryId);
          }
        }
        // clear the sessionId2StatementId map
        if (sessionId2StatementId.containsKey(req.getSessionId())) {
          sessionId2StatementId.get(req.getSessionId()).remove(req.getStatementId());
        }
      }
      return RpcUtils.getStatus(TSStatusCode.SUCCESS_STATUS);
    } catch (Exception e) {
      return onNPEOrUnexpectedException(
          e, "executing closeOperation", TSStatusCode.CLOSE_OPERATION_ERROR);
    }
  }

  /** release single operation resource */
  protected void releaseQueryResource(long queryId) throws StorageEngineException {
    // remove the corresponding Physical Plan
    QueryDataSet dataSet = queryId2DataSet.remove(queryId);
    if (dataSet instanceof UDTFDataSet) {
      ((UDTFDataSet) dataSet).finalizeUDFs(queryId);
    }
    QueryResourceManager.getInstance().endQuery(queryId);
  }

  private void releaseQueryResourceNoExceptions(long queryId) {
    if (queryId != -1) {
      try {
        releaseQueryResource(queryId);
      } catch (Exception e) {
        LOGGER.warn("Error occurred while releasing query resource: ", e);
      }
    }
  }

  @Override
  public TSFetchMetadataResp fetchMetadata(TSFetchMetadataReq req) {
    TSFetchMetadataResp resp = new TSFetchMetadataResp();

    if (!checkLogin(req.getSessionId())) {
      return resp.setStatus(RpcUtils.getStatus(TSStatusCode.NOT_LOGIN_ERROR));
    }

    TSStatus status;
    try {
      switch (req.getType()) {
        case "METADATA_IN_JSON":
          resp.setMetadataInJson(getMetadataInString());
          status = RpcUtils.getStatus(TSStatusCode.SUCCESS_STATUS);
          break;
        case "COLUMN":
          resp.setDataType(getSeriesTypeByPath(new PartialPath(req.getColumnPath())).toString());
          status = RpcUtils.getStatus(TSStatusCode.SUCCESS_STATUS);
          break;
        case "ALL_COLUMNS":
          resp.setColumnsList(
              getPaths(new PartialPath(req.getColumnPath())).stream()
                  .map(PartialPath::getFullPath)
                  .collect(Collectors.toList()));
          status = RpcUtils.getStatus(TSStatusCode.SUCCESS_STATUS);
          break;
        default:
          status = RpcUtils.getStatus(TSStatusCode.METADATA_ERROR, req.getType());
          break;
      }
    } catch (MetadataException e) {
      LOGGER.error(
          String.format("Failed to fetch timeseries %s's metadata", req.getColumnPath()), e);
      status = RpcUtils.getStatus(TSStatusCode.METADATA_ERROR, e.getMessage());
    } catch (Exception e) {
      status =
          onNPEOrUnexpectedException(
              e, "executing fetchMetadata", TSStatusCode.INTERNAL_SERVER_ERROR);
    }
    return resp.setStatus(status);
  }

  private String getMetadataInString() {
    return IoTDB.metaManager.getMetadataInString();
  }

  protected List<PartialPath> getPaths(PartialPath path) throws MetadataException {
    return IoTDB.metaManager.getAllTimeseriesPath(path);
  }

  @Override
  public TSStatus executeBatchStatement(TSExecuteBatchStatementReq req) {
    long t1 = System.currentTimeMillis();
    try {
      if (!checkLogin(req.getSessionId())) {
        return RpcUtils.getStatus(TSStatusCode.NOT_LOGIN_ERROR);
      }

      List<TSStatus> result = new ArrayList<>();
      boolean isAllSuccessful = true;
      for (String statement : req.getStatements()) {
        long t2 = System.currentTimeMillis();
        isAllSuccessful =
            executeStatementInBatch(statement, result, req.getSessionId()) && isAllSuccessful;
        Measurement.INSTANCE.addOperationLatency(Operation.EXECUTE_ONE_SQL_IN_BATCH, t2);
      }
      return isAllSuccessful
          ? RpcUtils.getStatus(TSStatusCode.SUCCESS_STATUS, "Execute batch statements successfully")
          : RpcUtils.getStatus(result);
    } catch (Exception e) {
      return onNPEOrUnexpectedException(
          e, "executing executeBatchStatement", TSStatusCode.INTERNAL_SERVER_ERROR);
    } finally {
      Measurement.INSTANCE.addOperationLatency(Operation.EXECUTE_JDBC_BATCH, t1);
    }
  }

  // execute one statement of a batch. Currently, query is not allowed in a batch statement and
  // on finding queries in a batch, such query will be ignored and an error will be generated
  private boolean executeStatementInBatch(String statement, List<TSStatus> result, long sessionId) {
    try {
      PhysicalPlan physicalPlan =
          processor.parseSQLToPhysicalPlan(
              statement, sessionIdZoneIdMap.get(sessionId), DEFAULT_FETCH_SIZE);
      if (physicalPlan.isQuery()) {
        throw new QueryInBatchStatementException(statement);
      }
      TSExecuteStatementResp resp = executeUpdateStatement(physicalPlan, sessionId);
      if (resp.getStatus().code == TSStatusCode.SUCCESS_STATUS.getStatusCode()) {
        result.add(resp.status);
      } else {
        result.add(resp.status);
        return false;
      }
    } catch (Exception e) {
      TSStatus status = tryCatchQueryException(e);
      if (status != null) {
        result.add(status);
        return false;
      }
      result.add(
          onNPEOrUnexpectedException(
              e, "executing " + statement, TSStatusCode.INTERNAL_SERVER_ERROR));
    }
    return true;
  }

  @Override
  public TSExecuteStatementResp executeStatement(TSExecuteStatementReq req) {
    try {
      if (!checkLogin(req.getSessionId())) {
        return RpcUtils.getTSExecuteStatementResp(TSStatusCode.NOT_LOGIN_ERROR);
      }

      String statement = req.getStatement();
      PhysicalPlan physicalPlan =
          processor.parseSQLToPhysicalPlan(
              statement, sessionIdZoneIdMap.get(req.getSessionId()), req.fetchSize);

      physicalPlan.setLoginUserName(sessionIdUsernameMap.get(req.getSessionId()));

      return physicalPlan.isQuery()
          ? internalExecuteQueryStatement(
              statement,
              req.statementId,
              physicalPlan,
              req.fetchSize,
              req.timeout,
              sessionIdUsernameMap.get(req.getSessionId()))
          : executeUpdateStatement(physicalPlan, req.getSessionId());
    } catch (Exception e) {
      return RpcUtils.getTSExecuteStatementResp(onQueryException(e, "executing executeStatement"));
    }
  }

  @Override
  public TSExecuteStatementResp executeQueryStatement(TSExecuteStatementReq req) {
    try {
      if (!checkLogin(req.getSessionId())) {
        return RpcUtils.getTSExecuteStatementResp(TSStatusCode.NOT_LOGIN_ERROR);
      }

      String statement = req.getStatement();
      PhysicalPlan physicalPlan =
          processor.parseSQLToPhysicalPlan(
              statement, sessionIdZoneIdMap.get(req.getSessionId()), req.fetchSize);

      physicalPlan.setLoginUserName(sessionIdUsernameMap.get(req.getSessionId()));

      return physicalPlan.isQuery()
          ? internalExecuteQueryStatement(
              statement,
              req.statementId,
              physicalPlan,
              req.fetchSize,
              req.timeout,
              sessionIdUsernameMap.get(req.getSessionId()))
          : RpcUtils.getTSExecuteStatementResp(
              TSStatusCode.EXECUTE_STATEMENT_ERROR, "Statement is not a query statement.");
    } catch (Exception e) {
      return RpcUtils.getTSExecuteStatementResp(
          onQueryException(e, "executing executeQueryStatement"));
    }
  }

  @Override
  public TSExecuteStatementResp executeRawDataQuery(TSRawDataQueryReq req) {
    try {
      if (!checkLogin(req.getSessionId())) {
        return RpcUtils.getTSExecuteStatementResp(TSStatusCode.NOT_LOGIN_ERROR);
      }

      PhysicalPlan physicalPlan =
          processor.rawDataQueryReqToPhysicalPlan(req, sessionIdZoneIdMap.get(req.getSessionId()));
      physicalPlan.setLoginUserName(sessionIdUsernameMap.get(req.getSessionId()));
      return physicalPlan.isQuery()
          ? internalExecuteQueryStatement(
              "",
              req.statementId,
              physicalPlan,
              req.fetchSize,
              config.getQueryTimeThreshold(),
              sessionIdUsernameMap.get(req.getSessionId()))
          : RpcUtils.getTSExecuteStatementResp(
              TSStatusCode.EXECUTE_STATEMENT_ERROR, "Statement is not a query statement.");
    } catch (Exception e) {
      return RpcUtils.getTSExecuteStatementResp(
          onQueryException(e, "executing executeRawDataQuery"));
    }
  }

  /**
   * @param plan must be a plan for Query: FillQueryPlan, AggregationPlan, GroupByTimePlan, UDFPlan,
   *     some AuthorPlan
   */
  @SuppressWarnings("squid:S3776") // Suppress high Cognitive Complexity warning
  private TSExecuteStatementResp internalExecuteQueryStatement(
      String statement,
      long statementId,
      PhysicalPlan plan,
      int fetchSize,
      long timeout,
      String username)
      throws QueryProcessException, SQLException, StorageEngineException,
          QueryFilterOptimizationException, MetadataException, IOException, InterruptedException,
          TException, AuthException {
    queryCount.incrementAndGet();
    AUDIT_LOGGER.debug("Session {} execute Query: {}", currSessionId.get(), statement);
    long startTime = System.currentTimeMillis();
    long queryId = -1;
    try {

      // In case users forget to set this field in query, use the default value
      fetchSize = fetchSize == 0 ? DEFAULT_FETCH_SIZE : fetchSize;

      if (plan instanceof QueryPlan && !((QueryPlan) plan).isAlignByTime()) {
        OperatorType operatorType = plan.getOperatorType();
        if (operatorType == OperatorType.AGGREGATION
            || operatorType == OperatorType.FILL
            || operatorType == OperatorType.GROUPBYTIME) {
          throw new QueryProcessException(
              operatorType.name() + " doesn't support disable align clause.");
        }
      }
      if (plan.getOperatorType() == OperatorType.AGGREGATION) {
        // the actual row number of aggregation query is 1
        fetchSize = 1;
      }

      if (plan instanceof GroupByTimePlan) {
        fetchSize = Math.min(getFetchSizeForGroupByTimePlan((GroupByTimePlan) plan), fetchSize);
      }

      // get deduplicated path num
      int deduplicatedPathNum = -1;
      if (plan instanceof AlignByDevicePlan) {
        deduplicatedPathNum = ((AlignByDevicePlan) plan).getMeasurements().size();
      } else if (plan instanceof LastQueryPlan) {
        // dataset of last query consists of three column: time column + value column = 1
        // deduplicatedPathNum
        // and we assume that the memory which sensor name takes equals to 1 deduplicatedPathNum
        deduplicatedPathNum = 2;
        // last query's actual row number should be the minimum between the number of series and
        // fetchSize
        fetchSize = Math.min(((LastQueryPlan) plan).getDeduplicatedPaths().size(), fetchSize);
      } else if (plan instanceof RawDataQueryPlan) {
        deduplicatedPathNum = ((RawDataQueryPlan) plan).getDeduplicatedPaths().size();
      }

      // generate the queryId for the operation
      queryId = generateQueryId(true, fetchSize, deduplicatedPathNum);
      // register query info to queryTimeManager
      if (!(plan instanceof ShowQueryProcesslistPlan)) {
        queryTimeManager.registerQuery(queryId, startTime, statement, timeout);
      }
      if (plan instanceof QueryPlan && config.isEnablePerformanceTracing()) {
        TracingManager tracingManager = TracingManager.getInstance();
        if (!(plan instanceof AlignByDevicePlan)) {
          tracingManager.writeQueryInfo(queryId, statement, startTime, plan.getPaths().size());
        } else {
          tracingManager.writeQueryInfo(queryId, statement, startTime);
        }
      }

      statementId2QueryId
          .computeIfAbsent(statementId, k -> new CopyOnWriteArraySet<>())
          .add(queryId);

      if (plan instanceof AuthorPlan) {
        plan.setLoginUserName(username);
      }

      TSExecuteStatementResp resp = null;
      // execute it before createDataSet since it may change the content of query plan
      if (plan instanceof QueryPlan && !(plan instanceof UDFPlan)) {
        resp = getQueryColumnHeaders(plan, username);
      }
      // create and cache dataset
      QueryDataSet newDataSet = createQueryDataSet(queryId, plan);
      if (plan instanceof ShowPlan || plan instanceof AuthorPlan) {
        resp = getListDataSetHeaders(newDataSet);
      } else if (plan instanceof UDFPlan) {
        resp = getQueryColumnHeaders(plan, username);
      }

      resp.setOperationType(plan.getOperatorType().toString());
      if (plan.getOperatorType() == OperatorType.AGGREGATION) {
        resp.setIgnoreTimeStamp(true);
      } else if (plan instanceof ShowQueryProcesslistPlan) {
        resp.setIgnoreTimeStamp(false);
      }

      if (newDataSet instanceof DirectNonAlignDataSet) {
        resp.setNonAlignQueryDataSet(fillRpcNonAlignReturnData(fetchSize, newDataSet, username));
      } else {
        resp.setQueryDataSet(fillRpcReturnData(fetchSize, newDataSet, username));
      }
      resp.setQueryId(queryId);

      if (plan instanceof AlignByDevicePlan && config.isEnablePerformanceTracing()) {
        TracingManager.getInstance()
            .writePathsNum(queryId, ((AlignByDeviceDataSet) newDataSet).getPathsNum());
      }

      if (enableMetric) {
        long endTime = System.currentTimeMillis();
        SqlArgument sqlArgument = new SqlArgument(resp, plan, statement, startTime, endTime);
        synchronized (sqlArgumentList) {
          sqlArgumentList.add(sqlArgument);
          if (sqlArgumentList.size() >= MAX_SIZE) {
            sqlArgumentList.subList(0, DELETE_SIZE).clear();
          }
        }
      }

      // remove query info in QueryTimeManager
      if (!(plan instanceof ShowQueryProcesslistPlan)) {
        queryTimeManager.unRegisterQuery(queryId);
      }

      LOGGER.info(
          "{}, {}, {}",
          plan.getOperatorType().name(),
          plan.getLoginUserName(),
          config.getRpcAddress());

      IoTDB.serverMetricManager.timer(
          System.currentTimeMillis() - startTime,
          TimeUnit.MILLISECONDS,
          "query_latency",
          "sg",
          "root",
          "query_type",
          plan.getOperatorType().name(),
          "user",
          plan.getLoginUserName(),
          "host",
          config.getRpcAddress());
      return resp;
    } catch (Exception e) {
      releaseQueryResourceNoExceptions(queryId);
      throw e;
    } finally {
      Measurement.INSTANCE.addOperationLatency(Operation.EXECUTE_QUERY, startTime);
      long costTime = System.currentTimeMillis() - startTime;
      if (costTime >= config.getSlowQueryThreshold()) {
        SLOW_SQL_LOGGER.info("Cost: {} ms, sql is {}", costTime, statement);
      }
      if (config.isDebugOn()) {
        SLOW_SQL_LOGGER.info(
            "ChunkCache used memory proportion: {}\nChunkMetadataCache used memory proportion: {}\n"
                + "TimeSeriesMetadataCache used memory proportion: {}",
            ChunkCache.getInstance().getUsedMemoryProportion(),
            ChunkMetadataCache.getInstance().getUsedMemoryProportion(),
            TimeSeriesMetadataCache.getInstance().getUsedMemoryProportion());
      }
    }
  }

  /*
  calculate fetch size for group by time plan
   */
  private int getFetchSizeForGroupByTimePlan(GroupByTimePlan groupByTimePlan) {
    int rows =
        (int)
            ((groupByTimePlan.getEndTime() - groupByTimePlan.getStartTime())
                / groupByTimePlan.getInterval());
    // rows gets 0 is caused by: the end time - the start time < the time interval.
    if (rows == 0 && groupByTimePlan.isIntervalByMonth()) {
      Calendar calendar = Calendar.getInstance();
      calendar.setTimeInMillis(groupByTimePlan.getStartTime());
      calendar.add(Calendar.MONTH, (int) (groupByTimePlan.getInterval() / MS_TO_MONTH));
      rows = calendar.getTimeInMillis() <= groupByTimePlan.getEndTime() ? 1 : 0;
    }
    return rows;
  }

  private TSExecuteStatementResp getListDataSetHeaders(QueryDataSet dataSet) {
    return StaticResps.getNoTimeExecuteResp(
        dataSet.getPaths().stream().map(Path::getFullPath).collect(Collectors.toList()),
        dataSet.getDataTypes().stream().map(Enum::toString).collect(Collectors.toList()));
  }

  /** get ResultSet schema */
  private TSExecuteStatementResp getQueryColumnHeaders(PhysicalPlan physicalPlan, String username)
      throws AuthException, TException, QueryProcessException, MetadataException {

    List<String> respColumns = new ArrayList<>();
    List<String> columnsTypes = new ArrayList<>();

    // check permissions
    if (!checkAuthorization(physicalPlan.getPaths(), physicalPlan, username)) {
      return RpcUtils.getTSExecuteStatementResp(
          RpcUtils.getStatus(
              TSStatusCode.NO_PERMISSION_ERROR,
              "No permissions for this operation " + physicalPlan.getOperatorType()));
    }

    TSExecuteStatementResp resp = RpcUtils.getTSExecuteStatementResp(TSStatusCode.SUCCESS_STATUS);

    // align by device query
    QueryPlan plan = (QueryPlan) physicalPlan;
    if (plan instanceof AlignByDevicePlan) {
      getAlignByDeviceQueryHeaders((AlignByDevicePlan) plan, respColumns, columnsTypes);
    } else if (plan instanceof LastQueryPlan) {
      // Last Query should return different respond instead of the static one
      // because the query dataset and query id is different although the header of last query is
      // same.
      return StaticResps.LAST_RESP.deepCopy();
    } else if (plan instanceof AggregationPlan && ((AggregationPlan) plan).getLevel() >= 0) {
      Map<String, AggregateResult> finalPaths = ((AggregationPlan) plan).getAggPathByLevel();
      for (Map.Entry<String, AggregateResult> entry : finalPaths.entrySet()) {
        respColumns.add(entry.getKey());
        columnsTypes.add(entry.getValue().getResultDataType().toString());
      }
    } else {
      getWideQueryHeaders(plan, respColumns, columnsTypes);
      resp.setColumnNameIndexMap(plan.getPathToIndex());
    }
    resp.setColumns(respColumns);
    resp.setDataTypeList(columnsTypes);
    return resp;
  }

  // wide means not align by device
  @SuppressWarnings("squid:S3776") // Suppress high Cognitive Complexity warning
  private void getWideQueryHeaders(
      QueryPlan plan, List<String> respColumns, List<String> columnTypes)
      throws TException, MetadataException {
    // Restore column header of aggregate to func(column_name), only
    // support single aggregate function for now
    List<PartialPath> paths = plan.getPaths();
    List<TSDataType> seriesTypes = new ArrayList<>();
    switch (plan.getOperatorType()) {
      case QUERY:
      case FILL:
        for (PartialPath path : paths) {
          String column;
          if (path.isTsAliasExists()) {
            column = path.getTsAlias();
          } else {
            column =
                path.isMeasurementAliasExists() ? path.getFullPathWithAlias() : path.getFullPath();
          }
          respColumns.add(column);
          seriesTypes.add(getSeriesTypeByPath(path));
        }
        break;
      case AGGREGATION:
      case GROUPBYTIME:
      case GROUP_BY_FILL:
        List<String> aggregations = plan.getAggregations();
        if (aggregations.size() != paths.size()) {
          for (int i = 1; i < paths.size(); i++) {
            aggregations.add(aggregations.get(0));
          }
        }
        for (int i = 0; i < paths.size(); i++) {
          PartialPath path = paths.get(i);
          String column;
          if (path.isTsAliasExists()) {
            column = path.getTsAlias();
          } else {
            column =
                path.isMeasurementAliasExists()
                    ? aggregations.get(i) + "(" + paths.get(i).getFullPathWithAlias() + ")"
                    : aggregations.get(i) + "(" + paths.get(i).getFullPath() + ")";
          }
          respColumns.add(column);
        }
        seriesTypes = getSeriesTypesByPaths(paths, aggregations);
        break;
      case UDTF:
        seriesTypes = new ArrayList<>();
        UDTFPlan udtfPlan = (UDTFPlan) plan;
        for (int i = 0; i < paths.size(); i++) {
          respColumns.add(
              paths.get(i) != null
                  ? paths.get(i).getFullPath()
                  : udtfPlan
                      .getExecutorByOriginalOutputColumnIndex(i)
                      .getContext()
                      .getColumnName());
          seriesTypes.add(
              paths.get(i) != null
                  ? udtfPlan.getDataTypes().get(i)
                  : udtfPlan
                      .getExecutorByOriginalOutputColumnIndex(i)
                      .getConfigurations()
                      .getOutputDataType());
        }
        break;
      default:
        throw new TException("unsupported query type: " + plan.getOperatorType());
    }

    for (TSDataType seriesType : seriesTypes) {
      columnTypes.add(seriesType.toString());
    }
  }

  private void getAlignByDeviceQueryHeaders(
      AlignByDevicePlan plan, List<String> respColumns, List<String> columnTypes) {
    // set columns in TSExecuteStatementResp.
    respColumns.add(SQLConstant.ALIGNBY_DEVICE_COLUMN_NAME);

    // get column types and do deduplication
    columnTypes.add(TSDataType.TEXT.toString()); // the DEVICE column of ALIGN_BY_DEVICE result
    List<TSDataType> deduplicatedColumnsType = new ArrayList<>();
    deduplicatedColumnsType.add(TSDataType.TEXT); // the DEVICE column of ALIGN_BY_DEVICE result

    Set<String> deduplicatedMeasurements = new LinkedHashSet<>();
    Map<String, TSDataType> measurementDataTypeMap = plan.getColumnDataTypeMap();

    // build column header with constant and non exist column and deduplication
    List<String> measurements = plan.getMeasurements();
    Map<String, String> measurementAliasMap = plan.getMeasurementAliasMap();
    Map<String, MeasurementType> measurementTypeMap = plan.getMeasurementTypeMap();
    for (String measurement : measurements) {
      TSDataType type = TSDataType.TEXT;
      switch (measurementTypeMap.get(measurement)) {
        case Exist:
          type = measurementDataTypeMap.get(measurement);
          break;
        case NonExist:
        case Constant:
          type = TSDataType.TEXT;
      }
      respColumns.add(measurementAliasMap.getOrDefault(measurement, measurement));
      columnTypes.add(type.toString());

      if (!deduplicatedMeasurements.contains(measurement)) {
        deduplicatedMeasurements.add(measurement);
        deduplicatedColumnsType.add(type);
      }
    }

    // save deduplicated measurementColumn names and types in QueryPlan for the next stage to use.
    // i.e., used by AlignByDeviceDataSet constructor in `fetchResults` stage.
    plan.setMeasurements(new ArrayList<>(deduplicatedMeasurements));
    plan.setDataTypes(deduplicatedColumnsType);

    // set these null since they are never used henceforth in ALIGN_BY_DEVICE query processing.
    plan.setPaths(null);
  }

  @SuppressWarnings("squid:S3776") // Suppress high Cognitive Complexity warning
  @Override
  public TSFetchResultsResp fetchResults(TSFetchResultsReq req) {
    try {
      if (!checkLogin(req.getSessionId())) {
        return RpcUtils.getTSFetchResultsResp(TSStatusCode.NOT_LOGIN_ERROR);
      }

      if (!queryId2DataSet.containsKey(req.queryId)) {
        return RpcUtils.getTSFetchResultsResp(
            RpcUtils.getStatus(TSStatusCode.EXECUTE_STATEMENT_ERROR, "Has not executed query"));
      }

      // register query info to queryTimeManager
      queryTimeManager.registerQuery(
          req.queryId, System.currentTimeMillis(), req.statement, req.timeout);

      QueryDataSet queryDataSet = queryId2DataSet.get(req.queryId);
      if (req.isAlign) {
        TSQueryDataSet result =
            fillRpcReturnData(req.fetchSize, queryDataSet, sessionIdUsernameMap.get(req.sessionId));
        boolean hasResultSet = result.bufferForTime().limit() != 0;
        if (!hasResultSet) {
          releaseQueryResourceNoExceptions(req.queryId);
        }
        TSFetchResultsResp resp = RpcUtils.getTSFetchResultsResp(TSStatusCode.SUCCESS_STATUS);
        resp.setHasResultSet(hasResultSet);
        resp.setQueryDataSet(result);
        resp.setIsAlign(true);

        queryTimeManager.unRegisterQuery(req.queryId);
        return resp;
      } else {
        TSQueryNonAlignDataSet nonAlignResult =
            fillRpcNonAlignReturnData(
                req.fetchSize, queryDataSet, sessionIdUsernameMap.get(req.sessionId));
        boolean hasResultSet = false;
        for (ByteBuffer timeBuffer : nonAlignResult.getTimeList()) {
          if (timeBuffer.limit() != 0) {
            hasResultSet = true;
            break;
          }
        }
        if (!hasResultSet) {
          queryId2DataSet.remove(req.queryId);
        }
        TSFetchResultsResp resp = RpcUtils.getTSFetchResultsResp(TSStatusCode.SUCCESS_STATUS);
        resp.setHasResultSet(hasResultSet);
        resp.setNonAlignQueryDataSet(nonAlignResult);
        resp.setIsAlign(false);

        queryTimeManager.unRegisterQuery(req.queryId);
        return resp;
      }
    } catch (Exception e) {
      releaseQueryResourceNoExceptions(req.queryId);
      return RpcUtils.getTSFetchResultsResp(
          onNPEOrUnexpectedException(
              e, "executing fetchResults", TSStatusCode.INTERNAL_SERVER_ERROR));
    }
  }

  private TSQueryDataSet fillRpcReturnData(
      int fetchSize, QueryDataSet queryDataSet, String userName)
      throws TException, AuthException, IOException, InterruptedException, QueryProcessException {
    WatermarkEncoder encoder = getWatermarkEncoder(userName);
    return queryDataSet instanceof DirectAlignByTimeDataSet
        ? ((DirectAlignByTimeDataSet) queryDataSet).fillBuffer(fetchSize, encoder)
        : QueryDataSetUtils.convertQueryDataSetByFetchSize(queryDataSet, fetchSize, encoder);
  }

  private TSQueryNonAlignDataSet fillRpcNonAlignReturnData(
      int fetchSize, QueryDataSet queryDataSet, String userName)
      throws TException, AuthException, IOException, QueryProcessException, InterruptedException {
    WatermarkEncoder encoder = getWatermarkEncoder(userName);
    return ((DirectNonAlignDataSet) queryDataSet).fillBuffer(fetchSize, encoder);
  }

  private WatermarkEncoder getWatermarkEncoder(String userName) throws TException, AuthException {
    IAuthorizer authorizer;
    try {
      authorizer = BasicAuthorizer.getInstance();
    } catch (AuthException e) {
      throw new TException(e);
    }

    WatermarkEncoder encoder = null;
    if (config.isEnableWatermark() && authorizer.isUserUseWaterMark(userName)) {
      if (config.getWatermarkMethodName().equals(IoTDBConfig.WATERMARK_GROUPED_LSB)) {
        encoder = new GroupedLSBWatermarkEncoder(config);
      } else {
        throw new UnSupportedDataTypeException(
            String.format(
                "Watermark method is not supported yet: %s", config.getWatermarkMethodName()));
      }
    }
    return encoder;
  }

  /** create QueryDataSet and buffer it for fetchResults */
  private QueryDataSet createQueryDataSet(long queryId, PhysicalPlan physicalPlan)
      throws QueryProcessException, QueryFilterOptimizationException, StorageEngineException,
          IOException, MetadataException, SQLException, TException, InterruptedException {

    QueryContext context = genQueryContext(queryId);
    QueryDataSet queryDataSet = executor.processQuery(physicalPlan, context);
    queryId2DataSet.put(queryId, queryDataSet);
    return queryDataSet;
  }

  protected QueryContext genQueryContext(long queryId) {
    return new QueryContext(queryId);
  }

  @Override
  public TSExecuteStatementResp executeUpdateStatement(TSExecuteStatementReq req) {
    if (!checkLogin(req.getSessionId())) {
      return RpcUtils.getTSExecuteStatementResp(TSStatusCode.NOT_LOGIN_ERROR);
    }

    try {
      return executeUpdateStatement(req.getStatement(), req.getSessionId());
    } catch (Exception e) {
      return RpcUtils.getTSExecuteStatementResp(onQueryException(e, "executing update statement"));
    }
  }

  private TSExecuteStatementResp executeUpdateStatement(PhysicalPlan plan, long sessionId) {
    TSStatus status = checkAuthority(plan, sessionId);
    if (status != null) {
      return new TSExecuteStatementResp(status);
    }

    status = executeNonQueryPlan(plan);
    TSExecuteStatementResp resp = RpcUtils.getTSExecuteStatementResp(status);
    long queryId = generateQueryId(false, DEFAULT_FETCH_SIZE, -1);
    return resp.setQueryId(queryId);
  }

  private boolean executeNonQuery(PhysicalPlan plan)
      throws QueryProcessException, StorageGroupNotSetException, StorageEngineException {
    if (IoTDBDescriptor.getInstance().getConfig().isReadOnly()) {
      throw new QueryProcessException(
          "Current system mode is read-only, does not support non-query operation");
    }
    return executor.processNonQuery(plan);
  }

  private TSExecuteStatementResp executeUpdateStatement(String statement, long sessionId)
      throws QueryProcessException {
    PhysicalPlan physicalPlan =
        processor.parseSQLToPhysicalPlan(
            statement, sessionIdZoneIdMap.get(sessionId), DEFAULT_FETCH_SIZE);
    return physicalPlan.isQuery()
        ? RpcUtils.getTSExecuteStatementResp(
            TSStatusCode.EXECUTE_STATEMENT_ERROR, "Statement is a query statement.")
        : executeUpdateStatement(physicalPlan, sessionId);
  }

  /**
   * Check whether current user has logged in.
   *
   * @return true: If logged in; false: If not logged in
   */
  private boolean checkLogin(long sessionId) {
    boolean isLoggedIn = sessionIdUsernameMap.get(sessionId) != null;
    if (!isLoggedIn) {
      LOGGER.info(INFO_NOT_LOGIN, IoTDBConstant.GLOBAL_DB_NAME);
    }
    return isLoggedIn;
  }

  private boolean checkAuthorization(List<PartialPath> paths, PhysicalPlan plan, String username)
      throws AuthException {
    String targetUser = null;
    if (plan instanceof AuthorPlan) {
      targetUser = ((AuthorPlan) plan).getUserName();
    }
    return AuthorityChecker.check(username, paths, plan.getOperatorType(), targetUser);
  }

  protected void handleClientExit() {
    Long sessionId = currSessionId.get();
    if (sessionId != null) {
      TSCloseSessionReq req = new TSCloseSessionReq(sessionId);
      closeSession(req);
    }
  }

  @Override
  public TSGetTimeZoneResp getTimeZone(long sessionId) {
    try {
      ZoneId zoneId = sessionIdZoneIdMap.get(sessionId);
      return new TSGetTimeZoneResp(
          RpcUtils.getStatus(TSStatusCode.SUCCESS_STATUS),
          zoneId != null ? zoneId.toString() : "Unknown time zone");
    } catch (Exception e) {
      return new TSGetTimeZoneResp(
          onNPEOrUnexpectedException(
              e, "generating time zone", TSStatusCode.GENERATE_TIME_ZONE_ERROR),
          "Unknown time zone");
    }
  }

  @Override
  public TSStatus setTimeZone(TSSetTimeZoneReq req) {
    try {
      sessionIdZoneIdMap.put(req.getSessionId(), ZoneId.of(req.getTimeZone()));
      return RpcUtils.getStatus(TSStatusCode.SUCCESS_STATUS);
    } catch (Exception e) {
      return onNPEOrUnexpectedException(e, "setting time zone", TSStatusCode.SET_TIME_ZONE_ERROR);
    }
  }

  @Override
  public ServerProperties getProperties() {
    ServerProperties properties = new ServerProperties();
    properties.setVersion(IoTDBConstant.VERSION);
    LOGGER.info("IoTDB server version: {}", IoTDBConstant.VERSION);
    properties.setSupportedTimeAggregationOperations(new ArrayList<>());
    properties.getSupportedTimeAggregationOperations().add(IoTDBConstant.MAX_TIME);
    properties.getSupportedTimeAggregationOperations().add(IoTDBConstant.MIN_TIME);
    properties.setTimestampPrecision(
        IoTDBDescriptor.getInstance().getConfig().getTimestampPrecision());
    return properties;
  }

  @Override
  public TSStatus insertRecords(TSInsertRecordsReq req) {
    if (!checkLogin(req.getSessionId())) {
      return RpcUtils.getStatus(TSStatusCode.NOT_LOGIN_ERROR);
    }

    if (AUDIT_LOGGER.isDebugEnabled()) {
      AUDIT_LOGGER.debug(
          "Session {} insertRecords, first device {}, first time {}",
          currSessionId.get(),
          req.deviceIds.get(0),
          req.getTimestamps().get(0));
    }
    boolean allSuccess = true;
    InsertRowsPlan insertRowsPlan = new InsertRowsPlan();
    for (int i = 0; i < req.deviceIds.size(); i++) {
      try {
        InsertRowPlan plan =
            new InsertRowPlan(
                new PartialPath(req.getDeviceIds().get(i)),
                req.getTimestamps().get(i),
                req.getMeasurementsList().get(i).toArray(new String[0]),
                req.valuesList.get(i));
        TSStatus status = checkAuthority(plan, req.getSessionId());
        if (status != null) {
          insertRowsPlan.getResults().put(i, status);
          allSuccess = false;
        }
        insertRowsPlan.addOneInsertRowPlan(plan, i);
      } catch (Exception e) {
        allSuccess = false;
        insertRowsPlan
            .getResults()
            .put(
                i,
                onNPEOrUnexpectedException(
                    e, "inserting records", TSStatusCode.INTERNAL_SERVER_ERROR));
      }
    }
    TSStatus tsStatus = executeNonQueryPlan(insertRowsPlan);

    return judgeFinalTsStatus(
        allSuccess, tsStatus, insertRowsPlan.getResults(), req.deviceIds.size());
  }

  private TSStatus judgeFinalTsStatus(
      boolean allSuccess,
      TSStatus executeTsStatus,
      Map<Integer, TSStatus> checkTsStatus,
      int totalRowCount) {

    if (allSuccess) {
      return executeTsStatus;
    }

<<<<<<< HEAD
    long startTime = System.currentTimeMillis();
    IoTDB.serverMetricManager.timer(
        System.currentTimeMillis() - startTime,
        TimeUnit.MILLISECONDS,
        "insert_records_latency",
        "sg",
        "root",
        "user",
        sessionIdUsernameMap.get(req.getSessionId()),
        "host",
        config.getRpcAddress());

    return isAllSuccessful
        ? RpcUtils.getStatus(TSStatusCode.SUCCESS_STATUS)
        : RpcUtils.getStatus(statusList);
=======
    if (executeTsStatus.subStatus == null) {
      TSStatus[] tmpSubTsStatus = new TSStatus[totalRowCount];
      Arrays.fill(tmpSubTsStatus, RpcUtils.SUCCESS_STATUS);
      executeTsStatus.subStatus = Arrays.asList(tmpSubTsStatus);
    }
    for (Entry<Integer, TSStatus> entry : checkTsStatus.entrySet()) {
      executeTsStatus.subStatus.set(entry.getKey(), entry.getValue());
    }
    return RpcUtils.getStatus(executeTsStatus.subStatus);
>>>>>>> a2b704d8
  }

  @Override
  public TSStatus insertRecordsOfOneDevice(TSInsertRecordsOfOneDeviceReq req) {
    if (!checkLogin(req.getSessionId())) {
      return RpcUtils.getStatus(TSStatusCode.NOT_LOGIN_ERROR);
    }

    if (AUDIT_LOGGER.isDebugEnabled()) {
      AUDIT_LOGGER.debug(
          "Session {} insertRecords, device {}, first time {}",
          currSessionId.get(),
          req.deviceId,
          req.getTimestamps().get(0));
    }

    List<TSStatus> statusList = new ArrayList<>();
    try {
      InsertRowsOfOneDevicePlan plan =
          new InsertRowsOfOneDevicePlan(
              new PartialPath(req.getDeviceId()),
              req.getTimestamps().toArray(new Long[0]),
              req.getMeasurementsList(),
              req.getValuesList().toArray(new ByteBuffer[0]));
      TSStatus status = checkAuthority(plan, req.getSessionId());
      statusList.add(status != null ? status : executeNonQueryPlan(plan));
    } catch (Exception e) {
      statusList.add(
          onNPEOrUnexpectedException(
              e, "inserting records of one device", TSStatusCode.INTERNAL_SERVER_ERROR));
    }

    TSStatus resp = RpcUtils.getStatus(statusList);
    for (TSStatus status : resp.subStatus) {
      if (status.code != TSStatusCode.SUCCESS_STATUS.getStatusCode()) {
        return resp;
      }
    }

    resp.setCode(TSStatusCode.SUCCESS_STATUS.getStatusCode());

    return resp;
  }

  @Override
  public TSStatus insertStringRecords(TSInsertStringRecordsReq req) {
    if (!checkLogin(req.getSessionId())) {
      return RpcUtils.getStatus(TSStatusCode.NOT_LOGIN_ERROR);
    }

    if (AUDIT_LOGGER.isDebugEnabled()) {
      AUDIT_LOGGER.debug(
          "Session {} insertRecords, first device {}, first time {}",
          currSessionId.get(),
          req.deviceIds.get(0),
          req.getTimestamps().get(0));
    }

    boolean allSuccess = true;
    InsertRowsPlan insertRowsPlan = new InsertRowsPlan();
    for (int i = 0; i < req.deviceIds.size(); i++) {
      InsertRowPlan plan = new InsertRowPlan();
      try {
        plan.setDeviceId(new PartialPath(req.getDeviceIds().get(i)));
        plan.setTime(req.getTimestamps().get(i));
        plan.setMeasurements(req.getMeasurementsList().get(i).toArray(new String[0]));
        plan.setDataTypes(new TSDataType[plan.getMeasurements().length]);
        plan.setValues(req.getValuesList().get(i).toArray(new Object[0]));
        plan.setNeedInferType(true);
        TSStatus status = checkAuthority(plan, req.getSessionId());
        if (status != null) {
          insertRowsPlan.getResults().put(i, status);
        }
        insertRowsPlan.addOneInsertRowPlan(plan, i);
      } catch (Exception e) {
        insertRowsPlan
            .getResults()
            .put(
                i,
                onNPEOrUnexpectedException(
                    e, "inserting string records", TSStatusCode.INTERNAL_SERVER_ERROR));
        allSuccess = false;
      }
    }
    TSStatus tsStatus = executeNonQueryPlan(insertRowsPlan);

    return judgeFinalTsStatus(
        allSuccess, tsStatus, insertRowsPlan.getResults(), req.deviceIds.size());
  }

  @Override
  public TSStatus testInsertTablet(TSInsertTabletReq req) {
    LOGGER.debug("Test insert batch request receive.");
    return RpcUtils.getStatus(TSStatusCode.SUCCESS_STATUS);
  }

  @Override
  public TSStatus testInsertTablets(TSInsertTabletsReq req) {
    LOGGER.debug("Test insert batch request receive.");
    return RpcUtils.getStatus(TSStatusCode.SUCCESS_STATUS);
  }

  @Override
  public TSStatus testInsertRecord(TSInsertRecordReq req) {
    LOGGER.debug("Test insert row request receive.");
    return RpcUtils.getStatus(TSStatusCode.SUCCESS_STATUS);
  }

  @Override
  public TSStatus testInsertStringRecord(TSInsertStringRecordReq req) {
    LOGGER.debug("Test insert string record request receive.");
    return RpcUtils.getStatus(TSStatusCode.SUCCESS_STATUS);
  }

  @Override
  public TSStatus testInsertRecords(TSInsertRecordsReq req) {
    LOGGER.debug("Test insert row in batch request receive.");
    return RpcUtils.getStatus(TSStatusCode.SUCCESS_STATUS);
  }

  @Override
  public TSStatus testInsertRecordsOfOneDevice(TSInsertRecordsOfOneDeviceReq req) {
    LOGGER.debug("Test insert rows in batch request receive.");
    return RpcUtils.getStatus(TSStatusCode.SUCCESS_STATUS);
  }

  @Override
  public TSStatus testInsertStringRecords(TSInsertStringRecordsReq req) {
    LOGGER.debug("Test insert string records request receive.");
    return RpcUtils.getStatus(TSStatusCode.SUCCESS_STATUS);
  }

  @Override
  public TSStatus insertRecord(TSInsertRecordReq req) {
    try {
      if (!checkLogin(req.getSessionId())) {
        return RpcUtils.getStatus(TSStatusCode.NOT_LOGIN_ERROR);
      }

      AUDIT_LOGGER.debug(
          "Session {} insertRecord, device {}, time {}",
          currSessionId.get(),
          req.getDeviceId(),
          req.getTimestamp());

      InsertRowPlan plan =
          new InsertRowPlan(
              new PartialPath(req.getDeviceId()),
              req.getTimestamp(),
              req.getMeasurements().toArray(new String[0]),
              req.values);

      TSStatus status = checkAuthority(plan, req.getSessionId());
      return status != null ? status : executeNonQueryPlan(plan);
    } catch (Exception e) {
      return onNPEOrUnexpectedException(
          e, "inserting a record", TSStatusCode.EXECUTE_STATEMENT_ERROR);
    }
  }

  @Override
  public TSStatus insertStringRecord(TSInsertStringRecordReq req) {
    try {
      if (!checkLogin(req.getSessionId())) {
        return RpcUtils.getStatus(TSStatusCode.NOT_LOGIN_ERROR);
      }

      AUDIT_LOGGER.debug(
          "Session {} insertRecord, device {}, time {}",
          currSessionId.get(),
          req.getDeviceId(),
          req.getTimestamp());

      InsertRowPlan plan = new InsertRowPlan();
      plan.setDeviceId(new PartialPath(req.getDeviceId()));
      plan.setTime(req.getTimestamp());
      plan.setMeasurements(req.getMeasurements().toArray(new String[0]));
      plan.setDataTypes(new TSDataType[plan.getMeasurements().length]);
      plan.setValues(req.getValues().toArray(new Object[0]));
      plan.setNeedInferType(true);

      TSStatus status = checkAuthority(plan, req.getSessionId());
      return status != null ? status : executeNonQueryPlan(plan);
    } catch (Exception e) {
      return onNPEOrUnexpectedException(
          e, "inserting a string record", TSStatusCode.EXECUTE_STATEMENT_ERROR);
    }
  }

  @Override
  public TSStatus deleteData(TSDeleteDataReq req) {
    try {
      if (!checkLogin(req.getSessionId())) {
        return RpcUtils.getStatus(TSStatusCode.NOT_LOGIN_ERROR);
      }

      DeletePlan plan = new DeletePlan();
      plan.setDeleteStartTime(req.getStartTime());
      plan.setDeleteEndTime(req.getEndTime());
      List<PartialPath> paths = new ArrayList<>();
      for (String path : req.getPaths()) {
        paths.add(new PartialPath(path));
      }
      plan.addPaths(paths);

      TSStatus status = checkAuthority(plan, req.getSessionId());
      return status != null ? new TSStatus(status) : new TSStatus(executeNonQueryPlan(plan));
    } catch (Exception e) {
      return onNPEOrUnexpectedException(e, "deleting data", TSStatusCode.EXECUTE_STATEMENT_ERROR);
    }
  }

  @Override
  public TSStatus insertTablet(TSInsertTabletReq req) {
    long t1 = System.currentTimeMillis();
    try {
      if (!checkLogin(req.getSessionId())) {
        return RpcUtils.getStatus(TSStatusCode.NOT_LOGIN_ERROR);
      }

      InsertTabletPlan insertTabletPlan =
          new InsertTabletPlan(new PartialPath(req.deviceId), req.measurements);
      insertTabletPlan.setTimes(QueryDataSetUtils.readTimesFromBuffer(req.timestamps, req.size));
      insertTabletPlan.setColumns(
          QueryDataSetUtils.readValuesFromBuffer(
              req.values, req.types, req.measurements.size(), req.size));
      insertTabletPlan.setRowCount(req.size);
      insertTabletPlan.setDataTypes(req.types);

      TSStatus status = checkAuthority(insertTabletPlan, req.getSessionId());
      return status != null ? status : executeNonQueryPlan(insertTabletPlan);
    } catch (Exception e) {
      return onNPEOrUnexpectedException(
          e, "inserting tablet", TSStatusCode.EXECUTE_STATEMENT_ERROR);
    } finally {
      Measurement.INSTANCE.addOperationLatency(Operation.EXECUTE_RPC_BATCH_INSERT, t1);
    }
  }

  @Override
  public TSStatus insertTablets(TSInsertTabletsReq req) {
    long t1 = System.currentTimeMillis();
    try {
      if (!checkLogin(req.getSessionId())) {
        return RpcUtils.getStatus(TSStatusCode.NOT_LOGIN_ERROR);
      }

      return insertTabletsInternal(req);
    } catch (NullPointerException e) {
      LOGGER.error("{}: error occurs when insertTablets", IoTDBConstant.GLOBAL_DB_NAME, e);
      return RpcUtils.getStatus(TSStatusCode.EXECUTE_STATEMENT_ERROR);
    } catch (Exception e) {
      return onNPEOrUnexpectedException(
          e, "inserting tablets", TSStatusCode.EXECUTE_STATEMENT_ERROR);
    } finally {
      Measurement.INSTANCE.addOperationLatency(Operation.EXECUTE_RPC_BATCH_INSERT, t1);
    }
  }

  private InsertTabletPlan constructInsertTabletPlan(TSInsertTabletsReq req, int i)
      throws IllegalPathException {
    InsertTabletPlan insertTabletPlan =
        new InsertTabletPlan(new PartialPath(req.deviceIds.get(i)), req.measurementsList.get(i));
    insertTabletPlan.setTimes(
        QueryDataSetUtils.readTimesFromBuffer(req.timestampsList.get(i), req.sizeList.get(i)));
    insertTabletPlan.setColumns(
        QueryDataSetUtils.readValuesFromBuffer(
            req.valuesList.get(i),
            req.typesList.get(i),
            req.measurementsList.get(i).size(),
            req.sizeList.get(i)));
    insertTabletPlan.setRowCount(req.sizeList.get(i));
    insertTabletPlan.setDataTypes(req.typesList.get(i));
    return insertTabletPlan;
  }

  /** construct one InsertMultiTabletPlan and process it */
  public TSStatus insertTabletsInternal(TSInsertTabletsReq req) throws IllegalPathException {
    List<InsertTabletPlan> insertTabletPlanList = new ArrayList<>();
    InsertMultiTabletPlan insertMultiTabletPlan = new InsertMultiTabletPlan();
    for (int i = 0; i < req.deviceIds.size(); i++) {
      InsertTabletPlan insertTabletPlan = constructInsertTabletPlan(req, i);
      TSStatus status = checkAuthority(insertTabletPlan, req.getSessionId());
      if (status != null) {
        // not authorized
        insertMultiTabletPlan.getResults().put(i, status);
      }
      insertTabletPlanList.add(insertTabletPlan);
    }

    insertMultiTabletPlan.setInsertTabletPlanList(insertTabletPlanList);
    return executeNonQueryPlan(insertMultiTabletPlan);
  }

  @Override
  public TSStatus setStorageGroup(long sessionId, String storageGroup) {
    try {
      if (!checkLogin(sessionId)) {
        return RpcUtils.getStatus(TSStatusCode.NOT_LOGIN_ERROR);
      }

      SetStorageGroupPlan plan = new SetStorageGroupPlan(new PartialPath(storageGroup));

      TSStatus status = checkAuthority(plan, sessionId);
      return status != null ? status : executeNonQueryPlan(plan);
    } catch (Exception e) {
      return onNPEOrUnexpectedException(
          e, "setting storage group", TSStatusCode.EXECUTE_STATEMENT_ERROR);
    }
  }

  @Override
  public TSStatus deleteStorageGroups(long sessionId, List<String> storageGroups) {
    try {
      if (!checkLogin(sessionId)) {
        return RpcUtils.getStatus(TSStatusCode.NOT_LOGIN_ERROR);
      }

      List<PartialPath> storageGroupList = new ArrayList<>();
      for (String storageGroup : storageGroups) {
        storageGroupList.add(new PartialPath(storageGroup));
      }
      DeleteStorageGroupPlan plan = new DeleteStorageGroupPlan(storageGroupList);

      TSStatus status = checkAuthority(plan, sessionId);
      return status != null ? status : executeNonQueryPlan(plan);
    } catch (Exception e) {
      return onNPEOrUnexpectedException(
          e, "deleting storage group", TSStatusCode.EXECUTE_STATEMENT_ERROR);
    }
  }

  @Override
  public TSStatus createTimeseries(TSCreateTimeseriesReq req) {
    try {
      if (!checkLogin(req.getSessionId())) {
        return RpcUtils.getStatus(TSStatusCode.NOT_LOGIN_ERROR);
      }

      if (AUDIT_LOGGER.isDebugEnabled()) {
        AUDIT_LOGGER.debug("Session-{} create timeseries {}", currSessionId.get(), req.getPath());
      }

      CreateTimeSeriesPlan plan =
          new CreateTimeSeriesPlan(
              new PartialPath(req.path),
              TSDataType.values()[req.dataType],
              TSEncoding.values()[req.encoding],
              CompressionType.values()[req.compressor],
              req.props,
              req.tags,
              req.attributes,
              req.measurementAlias);

      TSStatus status = checkAuthority(plan, req.getSessionId());
      return status != null ? status : executeNonQueryPlan(plan);
    } catch (Exception e) {
      return onNPEOrUnexpectedException(
          e, "creating timeseries", TSStatusCode.EXECUTE_STATEMENT_ERROR);
    }
  }

  @SuppressWarnings("squid:S3776") // Suppress high Cognitive Complexity warning
  @Override
  public TSStatus createMultiTimeseries(TSCreateMultiTimeseriesReq req) {
    try {
      if (!checkLogin(req.getSessionId())) {
        return RpcUtils.getStatus(TSStatusCode.NOT_LOGIN_ERROR);
      }

      if (AUDIT_LOGGER.isDebugEnabled()) {
        AUDIT_LOGGER.debug(
            "Session-{} create {} timeseries, the first is {}",
            currSessionId.get(),
            req.getPaths().size(),
            req.getPaths().get(0));
      }

      CreateMultiTimeSeriesPlan multiPlan = new CreateMultiTimeSeriesPlan();
      List<PartialPath> paths = new ArrayList<>(req.paths.size());
      List<TSDataType> dataTypes = new ArrayList<>(req.paths.size());
      List<TSEncoding> encodings = new ArrayList<>(req.paths.size());
      List<CompressionType> compressors = new ArrayList<>(req.paths.size());
      List<String> alias = null;
      if (req.measurementAliasList != null) {
        alias = new ArrayList<>(req.paths.size());
      }
      List<Map<String, String>> props = null;
      if (req.propsList != null) {
        props = new ArrayList<>(req.paths.size());
      }
      List<Map<String, String>> tags = null;
      if (req.tagsList != null) {
        tags = new ArrayList<>(req.paths.size());
      }
      List<Map<String, String>> attributes = null;
      if (req.attributesList != null) {
        attributes = new ArrayList<>(req.paths.size());
      }

      // for authority check
      CreateTimeSeriesPlan plan = new CreateTimeSeriesPlan();
      for (int i = 0; i < req.paths.size(); i++) {
        plan.setPath(new PartialPath(req.paths.get(i)));

        TSStatus status = checkAuthority(plan, req.getSessionId());
        if (status != null) {
          // not authorized
          multiPlan.getResults().put(i, status);
        }

        paths.add(new PartialPath(req.paths.get(i)));
        dataTypes.add(TSDataType.values()[req.dataTypes.get(i)]);
        encodings.add(TSEncoding.values()[req.encodings.get(i)]);
        compressors.add(CompressionType.values()[req.compressors.get(i)]);
        if (alias != null) {
          alias.add(req.measurementAliasList.get(i));
        }
        if (props != null) {
          props.add(req.propsList.get(i));
        }
        if (tags != null) {
          tags.add(req.tagsList.get(i));
        }
        if (attributes != null) {
          attributes.add(req.attributesList.get(i));
        }
      }

      multiPlan.setPaths(paths);
      multiPlan.setDataTypes(dataTypes);
      multiPlan.setEncodings(encodings);
      multiPlan.setCompressors(compressors);
      multiPlan.setAlias(alias);
      multiPlan.setProps(props);
      multiPlan.setTags(tags);
      multiPlan.setAttributes(attributes);
      multiPlan.setIndexes(new ArrayList<>());

      return executeNonQueryPlan(multiPlan);
    } catch (Exception e) {
      return onNPEOrUnexpectedException(
          e, "creating multi timeseries", TSStatusCode.EXECUTE_STATEMENT_ERROR);
    }
  }

  @Override
  public TSStatus deleteTimeseries(long sessionId, List<String> paths) {
    try {
      if (!checkLogin(sessionId)) {
        return RpcUtils.getStatus(TSStatusCode.NOT_LOGIN_ERROR);
      }

      List<PartialPath> pathList = new ArrayList<>();
      for (String path : paths) {
        pathList.add(new PartialPath(path));
      }
      DeleteTimeSeriesPlan plan = new DeleteTimeSeriesPlan(pathList);

      TSStatus status = checkAuthority(plan, sessionId);
      return status != null ? status : executeNonQueryPlan(plan);
    } catch (Exception e) {
      return onNPEOrUnexpectedException(
          e, "deleting timeseries", TSStatusCode.EXECUTE_STATEMENT_ERROR);
    }
  }

  @Override
  public long requestStatementId(long sessionId) {
    long statementId = statementIdGenerator.incrementAndGet();
    sessionId2StatementId
        .computeIfAbsent(sessionId, s -> new CopyOnWriteArraySet<>())
        .add(statementId);
    return statementId;
  }

  private TSStatus checkAuthority(PhysicalPlan plan, long sessionId) {
    List<PartialPath> paths = plan.getPaths();
    plan.setLoginUserName(sessionIdUsernameMap.get(sessionId));
    try {
      if (!checkAuthorization(paths, plan, sessionIdUsernameMap.get(sessionId))) {
        return RpcUtils.getStatus(
            TSStatusCode.NO_PERMISSION_ERROR,
            "No permissions for this operation " + plan.getOperatorType());
      }
    } catch (AuthException e) {
      LOGGER.warn("meet error while checking authorization.", e);
      return RpcUtils.getStatus(TSStatusCode.UNINITIALIZED_AUTH_ERROR, e.getMessage());
    } catch (Exception e) {
      return onNPEOrUnexpectedException(
          e, "checking authority", TSStatusCode.EXECUTE_STATEMENT_ERROR);
    }
    return null;
  }

  protected TSStatus executeNonQueryPlan(PhysicalPlan plan) {
    boolean isSuccessful;
    try {
      plan.checkIntegrity();
      isSuccessful = executeNonQuery(plan);
    } catch (Exception e) {
      return onNonQueryException(e, "executing non query plan");
    }

    return isSuccessful
        ? RpcUtils.getStatus(TSStatusCode.SUCCESS_STATUS, "Execute successfully")
        : RpcUtils.getStatus(TSStatusCode.EXECUTE_STATEMENT_ERROR);
  }

  private long generateQueryId(boolean isDataQuery, int fetchSize, int deduplicatedPathNum) {
    return QueryResourceManager.getInstance()
        .assignQueryId(isDataQuery, fetchSize, deduplicatedPathNum);
  }

  protected List<TSDataType> getSeriesTypesByPaths(
      List<PartialPath> paths, List<String> aggregations) throws MetadataException {
    return SchemaUtils.getSeriesTypesByPaths(paths, aggregations);
  }

  protected TSDataType getSeriesTypeByPath(PartialPath path) throws MetadataException {
    return SchemaUtils.getSeriesTypeByPath(path);
  }

  private TSStatus onQueryException(Exception e, String operation) {
    TSStatus status = tryCatchQueryException(e);
    return status != null
        ? status
        : onNPEOrUnexpectedException(e, operation, TSStatusCode.INTERNAL_SERVER_ERROR);
  }

  private TSStatus tryCatchQueryException(Exception e) {
    if (e instanceof QueryTimeoutRuntimeException) {
      DETAILED_FAILURE_QUERY_TRACE_LOGGER.warn(e.getMessage(), e);
      return RpcUtils.getStatus(TSStatusCode.TIME_OUT, getRootCause(e));
    } else if (e instanceof ParseCancellationException) {
      DETAILED_FAILURE_QUERY_TRACE_LOGGER.warn(INFO_PARSING_SQL_ERROR, e);
      return RpcUtils.getStatus(
          TSStatusCode.SQL_PARSE_ERROR, INFO_PARSING_SQL_ERROR + getRootCause(e));
    } else if (e instanceof SQLParserException) {
      DETAILED_FAILURE_QUERY_TRACE_LOGGER.warn(INFO_CHECK_METADATA_ERROR, e);
      return RpcUtils.getStatus(
          TSStatusCode.METADATA_ERROR, INFO_CHECK_METADATA_ERROR + getRootCause(e));
    } else if (e instanceof QueryProcessException) {
      DETAILED_FAILURE_QUERY_TRACE_LOGGER.warn(INFO_QUERY_PROCESS_ERROR, e);
      return RpcUtils.getStatus(
          TSStatusCode.QUERY_PROCESS_ERROR, INFO_QUERY_PROCESS_ERROR + getRootCause(e));
    } else if (e instanceof QueryInBatchStatementException) {
      DETAILED_FAILURE_QUERY_TRACE_LOGGER.warn(INFO_NOT_ALLOWED_IN_BATCH_ERROR, e);
      return RpcUtils.getStatus(
          TSStatusCode.QUERY_NOT_ALLOWED, INFO_NOT_ALLOWED_IN_BATCH_ERROR + getRootCause(e));
    } else if (e instanceof IoTDBException) {
      DETAILED_FAILURE_QUERY_TRACE_LOGGER.warn(INFO_QUERY_PROCESS_ERROR, e);
      return RpcUtils.getStatus(((IoTDBException) e).getErrorCode(), getRootCause(e));
    }
    return null;
  }

  private TSStatus onNonQueryException(Exception e, String operation) {
    TSStatus status = tryCatchNonQueryException(e);
    return status != null
        ? status
        : onNPEOrUnexpectedException(e, operation, TSStatusCode.INTERNAL_SERVER_ERROR);
  }

  private TSStatus tryCatchNonQueryException(Exception e) {
    String message = "Exception occurred while processing non-query. ";
    if (e instanceof BatchProcessException) {
      LOGGER.warn(message, e);
      return RpcUtils.getStatus(Arrays.asList(((BatchProcessException) e).getFailingStatus()));
    } else if (e instanceof IoTDBException) {
      if (((IoTDBException) e).isUserException()) {
        LOGGER.warn(message + e.getMessage());
      } else {
        LOGGER.warn(message, e);
      }
      return RpcUtils.getStatus(((IoTDBException) e).getErrorCode(), getRootCause(e));
    }
    return null;
  }

  private TSStatus onNPEOrUnexpectedException(
      Exception e, String operation, TSStatusCode statusCode) {
    String message =
        String.format("[%s] Exception occurred while %s. ", statusCode.name(), operation);
    if (e instanceof NullPointerException) {
      LOGGER.error(message, e);
    } else if (e instanceof UnSupportedDataTypeException) {
      LOGGER.warn(e.getMessage());
    } else {
      LOGGER.warn(message, e);
    }
    return RpcUtils.getStatus(statusCode, message + e.getMessage());
  }

  private String getRootCause(Throwable e) {
    while (e.getCause() != null) {
      e = e.getCause();
    }
    return e.getMessage();
  }
}<|MERGE_RESOLUTION|>--- conflicted
+++ resolved
@@ -1192,24 +1192,9 @@
                     e, "inserting records", TSStatusCode.INTERNAL_SERVER_ERROR));
       }
     }
+    long startTime = System.currentTimeMillis();
     TSStatus tsStatus = executeNonQueryPlan(insertRowsPlan);
 
-    return judgeFinalTsStatus(
-        allSuccess, tsStatus, insertRowsPlan.getResults(), req.deviceIds.size());
-  }
-
-  private TSStatus judgeFinalTsStatus(
-      boolean allSuccess,
-      TSStatus executeTsStatus,
-      Map<Integer, TSStatus> checkTsStatus,
-      int totalRowCount) {
-
-    if (allSuccess) {
-      return executeTsStatus;
-    }
-
-<<<<<<< HEAD
-    long startTime = System.currentTimeMillis();
     IoTDB.serverMetricManager.timer(
         System.currentTimeMillis() - startTime,
         TimeUnit.MILLISECONDS,
@@ -1221,10 +1206,20 @@
         "host",
         config.getRpcAddress());
 
-    return isAllSuccessful
-        ? RpcUtils.getStatus(TSStatusCode.SUCCESS_STATUS)
-        : RpcUtils.getStatus(statusList);
-=======
+    return judgeFinalTsStatus(
+        allSuccess, tsStatus, insertRowsPlan.getResults(), req.deviceIds.size());
+  }
+
+  private TSStatus judgeFinalTsStatus(
+      boolean allSuccess,
+      TSStatus executeTsStatus,
+      Map<Integer, TSStatus> checkTsStatus,
+      int totalRowCount) {
+
+    if (allSuccess) {
+      return executeTsStatus;
+    }
+
     if (executeTsStatus.subStatus == null) {
       TSStatus[] tmpSubTsStatus = new TSStatus[totalRowCount];
       Arrays.fill(tmpSubTsStatus, RpcUtils.SUCCESS_STATUS);
@@ -1234,7 +1229,6 @@
       executeTsStatus.subStatus.set(entry.getKey(), entry.getValue());
     }
     return RpcUtils.getStatus(executeTsStatus.subStatus);
->>>>>>> a2b704d8
   }
 
   @Override
