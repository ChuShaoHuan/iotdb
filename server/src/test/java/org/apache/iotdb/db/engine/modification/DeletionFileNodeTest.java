--- conflicted
+++ resolved
@@ -66,11 +66,6 @@
   private static String[] measurements = new String[10];
   private TSDataType dataType = TSDataType.DOUBLE;
   private TSEncoding encoding = TSEncoding.PLAIN;
-<<<<<<< HEAD
-
-  private MNode deviceMNode;
-=======
->>>>>>> 479bfadf
 
   static {
     for (int i = 0; i < 10; i++) {
