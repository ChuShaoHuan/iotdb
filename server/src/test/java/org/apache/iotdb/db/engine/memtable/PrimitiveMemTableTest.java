--- conflicted
+++ resolved
@@ -66,13 +66,8 @@
   }
 
   @Test
-<<<<<<< HEAD
-  public void simpleTest() {
+  public void simpleTest() throws IOException, QueryProcessException {
     IMemTable memTable = new PrimitiveMemTable("sg");
-=======
-  public void simpleTest() throws IOException, QueryProcessException {
-    IMemTable memTable = new PrimitiveMemTable();
->>>>>>> 7e88043e
     int count = 10;
     String deviceId = "d1";
     String measurementId[] = new String[count];
@@ -139,26 +134,16 @@
   }
 
   @Test
-<<<<<<< HEAD
-  public void testFloatType() {
+  public void testFloatType() throws IOException, QueryProcessException {
     IMemTable memTable = new PrimitiveMemTable("sg");
-=======
-  public void testFloatType() throws IOException, QueryProcessException {
-    IMemTable memTable = new PrimitiveMemTable();
->>>>>>> 7e88043e
     String deviceId = "d1";
     int size = 100;
     write(memTable, deviceId, "s1", TSDataType.FLOAT, TSEncoding.RLE, size);
   }
 
   @Test
-<<<<<<< HEAD
-  public void testAllType() {
+  public void testAllType() throws IOException, QueryProcessException {
     IMemTable memTable = new PrimitiveMemTable("sg");
-=======
-  public void testAllType() throws IOException, QueryProcessException {
-    IMemTable memTable = new PrimitiveMemTable();
->>>>>>> 7e88043e
     int count = 10;
     String deviceId = "d1";
     String measurementId[] = new String[count];
