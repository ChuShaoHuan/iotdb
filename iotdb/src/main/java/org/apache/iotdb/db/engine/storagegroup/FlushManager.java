--- conflicted
+++ resolved
@@ -43,11 +43,7 @@
   }
 
   /**
-<<<<<<< HEAD
-   * Add TsFileProcessor to asyncFlush manager
-=======
-   * Add BufferWriteProcessor to asyncTryToFlush manager
->>>>>>> 88f8e5b3
+   * Add TsFileProcessor to asyncTryToFlush manager
    */
   @SuppressWarnings("squid:S2445")
   void registerTsFileProcessor(TsFileProcessor tsFileProcessor) {
