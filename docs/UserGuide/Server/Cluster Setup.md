--- conflicted
+++ resolved
@@ -58,19 +58,11 @@
 
 * system configuration file (`iotdb-engine.properties`). The default configuration file for the IoTDB engine layer configuration item. 
 Users can configure the IoTDB engine related parameters in the file, such as the precision of timestamp(`timestamp_precision`), etc. 
-<<<<<<< HEAD
-What's more, Users can configure the information about the TsFile, such as the data size written to the disk per time(`group_size_in_byte`). 
-
-* log configuration file (`logback.xml`). The default log configuration file, such as the log level.
-
-* `iotdb-cluster.properties`. Some configuration required by IoTDB cluster. Such as replication number(`default_replica_num`), etc.
-=======
 What's more, Users can configure settings of TsFile (the data files), such as the data size written to the disk per time(`group_size_in_byte`). 
 
 * log configuration file (`logback.xml`). The default log configuration file, such as the log levels.
 
 * `iotdb-cluster.properties`. Some configurations required by IoTDB cluster. Such as replication number(`default_replica_num`), etc.
->>>>>>> fcf0eb92
 
 For detailed description of the two configuration files `iotdb-engine.properties`, `cluster-env.sh`/`cluster-env.bat`, please refer to [Configuration Manual](Config%20Manual.md). 
 The configuration items described below are in the `iotdb-cluster.properties` file.
@@ -79,43 +71,25 @@
 
 |Name|internal\_meta\_port|
 |:---:|:---|
-<<<<<<< HEAD
-|Description|IoTDB meta service port, **IoTDB will automatically create a heartbeat port for each meta service. The default meta service heartbeat port is `internal_meta_port+1`, please confirm that these two ports are not reserved by the system and are not occupied**|
-|Type|Int32|
-|Default|9003|
-|Effective|After restart system|
-=======
 |Description|IoTDB meta service port, for meta group's communication, which involves all nodes and manages the cluster configuration and storage groups. **IoTDB will automatically create a heartbeat port for each meta service. The default meta service heartbeat port is `internal_meta_port+1`, please confirm that these two ports are not reserved by the system and are not occupied**|
 |Type|Int32|
 |Default|9003|
 |Effective| After restart system, shall NOT change after cluster is up|
->>>>>>> fcf0eb92
 
 * internal\_data\_port
 
 |Name|internal\_data\_port|
 |:---:|:---|
-<<<<<<< HEAD
-|Description|IoTDB data service port, **IoTDB will automatically create a heartbeat port for each data service. The default data service heartbeat port is `internal_data_port+1`. Please confirm that these two ports are not reserved by the system and are not occupied**|
-|Type|Int32|
-|Default|40010|
-|Effective| After restart system|
-=======
 |Description|IoTDB data service port, for data groups' communication, each consists of one node and its replicas, managing timeseries schemas and data. **IoTDB will automatically create a heartbeat port for each data service. The default data service heartbeat port is `internal_data_port+1`. Please confirm that these two ports are not reserved by the system and are not occupied**|
 |Type|Int32|
 |Default|40010|
 |Effective| After restart system, shall NOT change after cluster is up|
->>>>>>> fcf0eb92
 
 * cluster\_rpc\_port
 
 |Name|cluster\_rpc\_port|
 |:---:|:---|
-<<<<<<< HEAD
-|Description|The port used to communicate with the client, please confirm that the port is not reserved by the system and is not occupied|
-=======
 |Description|The port used to communicate with the clients (JDBC, CLI, Session API...), please confirm that the port is not reserved by the system and is not occupied|
->>>>>>> fcf0eb92
 |Type|Int32|
 |Default|55560|
 |Effective| After restart system|
@@ -124,11 +98,7 @@
 
 |Name|seed\_nodes|
 |:---:|:---|
-<<<<<<< HEAD
-|Description|The address of the nodes in the cluster, `{IP/DOMAIN}:internal\_meta\_port:internal\_data\_port` format, separated by commas; for the pseudo-distributed mode, you can fill in `localhost`, or `127.0.0.1` or mixed, But the real ip address cannot appear; for the distributed mode, real ip or hostname is supported, but `localhost` or `127.0.0.1` cannot appear. when used by `start-node.sh(.bat)`, this configuration means the nodes that will form the initial cluster, so every node that use `start-node.sh(.bat)` should have the same `seed_nodes`, or the building of the initial cluster will fail. WARNING: if the initial cluster is built, this should not be changed before the environment is cleaned. when used by `add-node.sh(.bat)`, this means the nodes to which that the application of joining the cluster will be sent, as all nodes can respond to a request, this configuration can be any nodes that already in the cluster, unnecessary to be the nodes that were used to build the initial cluster by `start-node.sh(.bat)`. Several nodes will be picked randomly to send the request, the number of nodes picked depends on the number of retries.|
-=======
 |Description|The address of the nodes in the cluster, `{IP/DOMAIN}:internal\_meta\_port:internal\_data\_port` format, separated by commas; for the pseudo-distributed mode, you can fill in `localhost`, or `127.0.0.1` or mixed, but the real ip address cannot appear; for the distributed mode, real ip or hostname is supported, but `localhost` or `127.0.0.1` cannot appear. When used by `start-node.sh(.bat)`, this configuration means the nodes that will form the initial cluster, so every node that use `start-node.sh(.bat)` should have the same `seed_nodes`, or the building of the initial cluster will fail. WARNING: if the initial cluster is built, this should not be changed before the environment is cleaned. When used by `add-node.sh(.bat)`, this means the nodes to which that the application of joining the cluster will be sent, as all nodes can respond to a request, this configuration can be any nodes that already in the cluster, unnecessary to be the nodes that were used to build the initial cluster by `start-node.sh(.bat)`. Several nodes will be picked randomly to send the request, the number of nodes picked depends on the number of retries.|
->>>>>>> fcf0eb92
 |Type|String|
 |Default|127.0.0.1:9003:40010,127.0.0.1:9005:40012,127.0.0.1:9007:40014|
 |Effective| After restart system|
@@ -140,37 +110,22 @@
 |Description|Whether to enable thrift compression, **Note that this parameter should be consistent with each node and with the client, and also consistent with the `rpc_thrift_compression_enable` parameter in `iotdb-engine.properties`**|
 |Type| Boolean|
 |Default|false|
-<<<<<<< HEAD
-|Effective| After restart system|
-=======
 |Effective| After restart system, must be changed with all other nodes|
->>>>>>> fcf0eb92
 
 * default\_replica\_num
 
 |Name|default\_replica\_num|
 |:---:|:---|
-<<<<<<< HEAD
-|Description|Number of cluster replicas|
-|Type|Int32|
-|Default|2|
-|Effective| After restart system|
-=======
 |Description|Number of cluster replicas of timeseries schema and data. Storage group info is always fully replicated in all nodes.|
 |Type|Int32|
 |Default|2|
 |Effective| After restart system, shall NOT change after cluster is up|
->>>>>>> fcf0eb92
 
 * cluster\_name
 
 |Name|cluster\_name|
 |:---:|:---|
-<<<<<<< HEAD
-|Description|Cluster name is used to identify different clusters, **`cluster_name` of all nodes in a cluster are the same**|
-=======
 |Description|Cluster name is used to identify different clusters, **`cluster_name` of all nodes in a cluster must be the same**|
->>>>>>> fcf0eb92
 |Type|String|
 |Default|default|
 |Effective| After restart system|
@@ -215,11 +170,7 @@
 
 |Name|max\_num\_of\_logs\_in\_mem|
 |:---:|:---|
-<<<<<<< HEAD
-|Description|maximum number of committed logs in memory, when reached, a log deletion will be triggered. Increasing the number will reduce the chance to use snapshot in catch-ups, but will also increase memory footprint|
-=======
 |Description|Maximum number of committed logs in memory, when reached, a log deletion will be triggered. Increasing the number will reduce the chance to use snapshot in catch-ups, but will also increase memory footprint|
->>>>>>> fcf0eb92
 |Type|Int32|
 |Default|1000|
 |Effective| After restart system|
@@ -228,11 +179,7 @@
 
 |Name|log\_deletion\_check\_interval\_second|
 |:---:|:---|
-<<<<<<< HEAD
-|Description|The interval for checking and deleting the submitted log task, in seconds|
-=======
 |Description|The interval for checking and deleting the committed log task, which removes oldest in-memory committed logs when their size exceeds `min\_num\_of\_logs\_in\_mem` , in seconds|
->>>>>>> fcf0eb92
 |Type|Int32|
 |Default|60|
 |Effective| After restart system|
