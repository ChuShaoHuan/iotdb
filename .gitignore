**/*.pid
**/gc.log*
**/logs/*
**/lib/**
**/data/**
**/raft/**

# Python runtime file
**/__pycache__/**

# Eclipse IDE files
**/.classpath
**/.project
**/.settings/
# src/main/resources/
# intellij IDE files
**/*.iml
**/.idea/
**/*.log
**/*.ipr
**/*.iws
# Apple OS X related
**/.DS_Store
derby-tsfile-db

# build generated
**/target/

# intermediately generated locally

tsfile-timeseries/src/main/resources/logback.out.out.xml
tsfile-timeseries/src/main/resources/logback.out.xml
tsfile-service/derby-tsfile-db/
tsfile-timeseries/src/test/resources/data
src/main/resources/metadata/mlog.txt
tsfile-jdbc/src/main/resources/output/queryRes.csv

*.txt

*.jar
*.gz
*.tar.gz
*.tar
#src/test/resources/logback.xml

### CSV ###
*.csv
### Maven ###
grafana/target/
!grafana/.mvn/wrapper/maven-wrapper.jar
grafana/.mvn/

grafana/logs/
*.log

### STS ###
.apt_generated
.classpath
.factorypath
.project
.settings
.springBeans


### NetBeans ###
**/nbproject/private/
**/nbbuild/
**/dist/
**/nbdist/
**/.nb-gradle/
grafana/data/

### vscode project
**/.vscode/


grafana/data/test.csv
**/lib/
/target/
*.tsfile
tsfile/src/test/resources/*.ts

### Apache release ###
local-snapshots-dir/
venv/

partitions.tmp
partitions
node_identifier

### temporary file of the distributed version ###
remote/

# gitpod
.theia/

<<<<<<< HEAD
classes/
=======
### Cmake files ###
*.cmake
Makefile
**/CMakeFiles/
>>>>>>> b3ea173d
<|MERGE_RESOLUTION|>--- conflicted
+++ resolved
@@ -94,11 +94,9 @@
 # gitpod
 .theia/
 
-<<<<<<< HEAD
 classes/
-=======
+
 ### Cmake files ###
 *.cmake
 Makefile
-**/CMakeFiles/
->>>>>>> b3ea173d
+**/CMakeFiles/