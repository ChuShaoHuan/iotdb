--- conflicted
+++ resolved
@@ -7,8 +7,6 @@
 import static org.apache.iotdb.cluster.config.ClusterConstant.HASH_SALT;
 import static org.apache.iotdb.cluster.partition.SlotPartitionTable.PARTITION_INTERVAL;
 
-import java.util.HashMap;
-import java.util.Map;
 import java.util.Objects;
 import org.apache.commons.collections4.map.MultiKeyMap;
 import org.apache.iotdb.cluster.config.ClusterConstant;
@@ -26,7 +24,6 @@
 import org.apache.iotdb.db.qp.physical.crud.InsertPlan;
 import org.apache.iotdb.db.qp.physical.sys.CreateTimeSeriesPlan;
 import org.apache.iotdb.tsfile.utils.Murmur128Hash;
-import org.apache.iotdb.tsfile.utils.Pair;
 import org.slf4j.Logger;
 import org.slf4j.LoggerFactory;
 
@@ -55,12 +52,8 @@
         try {
           storageGroup = MManager.getInstance()
               .getStorageGroupNameByPath(((CreateTimeSeriesPlan) plan).getPath().getFullPath());
-<<<<<<< HEAD
           return calculateStorageGroupSlot(storageGroup, 0);
         } catch (MetadataException e) {
-=======
-        } catch (StorageGroupNotSetException e) {
->>>>>>> 9cb46638
           logger.error("Cannot find the storage group of {}", ((CreateTimeSeriesPlan) plan).getPath());
           return -1;
         }
