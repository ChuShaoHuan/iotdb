/*
 * Licensed to the Apache Software Foundation (ASF) under one
 * or more contributor license agreements.  See the NOTICE file
 * distributed with this work for additional information
 * regarding copyright ownership.  The ASF licenses this file
 * to you under the Apache License, Version 2.0 (the
 * "License"); you may not use this file except in compliance
 * with the License.  You may obtain a copy of the License at
 *
 *     http://www.apache.org/licenses/LICENSE-2.0
 *
 * Unless required by applicable law or agreed to in writing,
 * software distributed under the License is distributed on an
 * "AS IS" BASIS, WITHOUT WARRANTIES OR CONDITIONS OF ANY
 * KIND, either express or implied.  See the License for the
 * specific language governing permissions and limitations
 * under the License.
 */

package org.apache.iotdb.cluster.log;

import org.apache.iotdb.cluster.config.ClusterConfig;
import org.apache.iotdb.cluster.config.ClusterDescriptor;
import org.apache.iotdb.cluster.rpc.thrift.AppendEntriesRequest;
import org.apache.iotdb.cluster.rpc.thrift.AppendEntryRequest;
import org.apache.iotdb.cluster.rpc.thrift.AppendEntryResult;
import org.apache.iotdb.cluster.rpc.thrift.Node;
import org.apache.iotdb.cluster.rpc.thrift.RaftService.AsyncClient;
import org.apache.iotdb.cluster.rpc.thrift.RaftService.Client;
import org.apache.iotdb.cluster.server.Response;
import org.apache.iotdb.cluster.server.handlers.caller.AppendNodeEntryHandler;
import org.apache.iotdb.cluster.server.member.RaftMember;
import org.apache.iotdb.cluster.server.monitor.Peer;
import org.apache.iotdb.cluster.server.monitor.Timer;
import org.apache.iotdb.cluster.server.monitor.Timer.Statistic;
import org.apache.iotdb.cluster.utils.ClientUtils;
import org.apache.iotdb.cluster.utils.ClusterUtils;
import org.apache.iotdb.db.concurrent.IoTDBThreadPoolFactory;
import org.apache.iotdb.db.conf.IoTDBConstant;
import org.apache.iotdb.db.conf.IoTDBDescriptor;
import org.apache.iotdb.db.utils.TestOnly;

import org.apache.thrift.TException;
import org.apache.thrift.async.AsyncMethodCallback;
import org.slf4j.Logger;
import org.slf4j.LoggerFactory;

import java.nio.ByteBuffer;
import java.util.ArrayList;
import java.util.HashMap;
import java.util.List;
import java.util.Map;
import java.util.Map.Entry;
import java.util.concurrent.ArrayBlockingQueue;
import java.util.concurrent.BlockingQueue;
import java.util.concurrent.ExecutionException;
import java.util.concurrent.ExecutorService;
import java.util.concurrent.Future;
import java.util.concurrent.TimeUnit;
import java.util.concurrent.atomic.AtomicBoolean;
import java.util.concurrent.atomic.AtomicLong;

/**
 * A LogDispatcher serves a raft leader by queuing logs that the leader wants to send to its
 * followers and send the logs in an ordered manner so that the followers will not wait for previous
 * logs for too long. For example: if the leader send 3 logs, log1, log2, log3, concurrently to
 * follower A, the actual reach order may be log3, log2, and log1. According to the protocol, log3
 * and log2 must halt until log1 reaches, as a result, the total delay may increase significantly.
 */
public class LogDispatcher {

  private static final Logger logger = LoggerFactory.getLogger(LogDispatcher.class);
  RaftMember member;
  private static final ClusterConfig clusterConfig = ClusterDescriptor.getInstance().getConfig();
  private boolean useBatchInLogCatchUp = clusterConfig.isUseBatchInLogCatchUp();
  Map<Node, BlockingQueue<SendLogRequest>> nodesLogQueues = new HashMap<>();
  ExecutorService executorService;
  private static ExecutorService serializationService =
      IoTDBThreadPoolFactory.newFixedThreadPoolWithDaemonThread(
          Runtime.getRuntime().availableProcessors(), "DispatcherEncoder");

  public static int bindingThreadNum = clusterConfig.getDispatcherBindingThreadNum();
  public static int maxBatchSize = 10;

  public LogDispatcher(RaftMember member) {
    this.member = member;
    executorService =
        IoTDBThreadPoolFactory.newCachedThreadPool("LogDispatcher-" + member.getName());
    createQueueAndBindingThreads();
  }

  void createQueueAndBindingThreads() {
    for (Node node : member.getAllNodes()) {
      if (!ClusterUtils.isNodeEquals(node, member.getThisNode())) {
        nodesLogQueues.put(node, createQueueAndBindingThread(node));
      }
    }
  }

  @TestOnly
  public void close() throws InterruptedException {
    executorService.shutdownNow();
    executorService.awaitTermination(10, TimeUnit.SECONDS);
  }

  private ByteBuffer serializeTask(SendLogRequest request) {
    ByteBuffer byteBuffer = request.getVotingLog().getLog().serialize();
    request.getVotingLog().getLog().setByteSize(byteBuffer.capacity());
    return byteBuffer;
  }

  public void offer(SendLogRequest request) {
    // do serialization here to avoid taking LogManager for too long
    if (!nodesLogQueues.isEmpty()) {
      request.serializedLogFuture = serializationService.submit(() -> serializeTask(request));
    }

    long startTime = Statistic.LOG_DISPATCHER_LOG_ENQUEUE.getOperationStartTime();
    request.getVotingLog().getLog().setEnqueueTime(System.nanoTime());
    for (Entry<Node, BlockingQueue<SendLogRequest>> entry : nodesLogQueues.entrySet()) {
      BlockingQueue<SendLogRequest> nodeLogQueue = entry.getValue();
      try {
        boolean addSucceeded;
        if (ClusterDescriptor.getInstance().getConfig().isWaitForSlowNode()) {
          addSucceeded =
              nodeLogQueue.offer(
                  request,
                  ClusterDescriptor.getInstance().getConfig().getWriteOperationTimeoutMS(),
                  TimeUnit.MILLISECONDS);
        } else {
          addSucceeded = nodeLogQueue.add(request);
        }

        if (!addSucceeded) {
          logger.debug(
              "Log queue[{}] of {} is full, ignore the request to this node",
              entry.getKey(),
              member.getName());
        } else {
          request.setEnqueueTime(System.nanoTime());
        }
      } catch (IllegalStateException e) {
        logger.debug(
            "Log queue[{}] of {} is full, ignore the request to this node",
            entry.getKey(),
            member.getName());
      } catch (InterruptedException e) {
        Thread.currentThread().interrupt();
      }
    }
    Statistic.LOG_DISPATCHER_LOG_ENQUEUE.calOperationCostTimeFromStart(startTime);

    if (Timer.ENABLE_INSTRUMENTING) {
      Statistic.LOG_DISPATCHER_FROM_CREATE_TO_ENQUEUE.calOperationCostTimeFromStart(
          request.getVotingLog().getLog().getCreateTime());
    }
  }

  BlockingQueue<SendLogRequest> createQueueAndBindingThread(Node node) {
    BlockingQueue<SendLogRequest> logBlockingQueue;
    logBlockingQueue =
        new ArrayBlockingQueue<>(
            ClusterDescriptor.getInstance().getConfig().getMaxNumOfLogsInMem());
    for (int i = 0; i < bindingThreadNum; i++) {
      executorService.submit(newDispatcherThread(node, logBlockingQueue));
    }
    return logBlockingQueue;
  }

  DispatcherThread newDispatcherThread(Node node, BlockingQueue<SendLogRequest> logBlockingQueue) {
    return new DispatcherThread(node, logBlockingQueue);
  }

  public static class SendLogRequest {

    private VotingLog votingLog;
    private AtomicBoolean leaderShipStale;
    private AtomicLong newLeaderTerm;
    private AppendEntryRequest appendEntryRequest;
    private long enqueueTime;
    private Future<ByteBuffer> serializedLogFuture;
    private int quorumSize;

    public SendLogRequest(
        VotingLog log,
        AtomicBoolean leaderShipStale,
        AtomicLong newLeaderTerm,
        AppendEntryRequest appendEntryRequest,
        int quorumSize) {
      this.setVotingLog(log);
      this.setLeaderShipStale(leaderShipStale);
      this.setNewLeaderTerm(newLeaderTerm);
      this.setAppendEntryRequest(appendEntryRequest);
      this.setQuorumSize(quorumSize);
    }

    public SendLogRequest(SendLogRequest request) {
      this.setVotingLog(request.votingLog);
      this.setLeaderShipStale(request.leaderShipStale);
      this.setNewLeaderTerm(request.newLeaderTerm);
      this.setAppendEntryRequest(request.appendEntryRequest);
      this.setQuorumSize(request.quorumSize);
      this.setEnqueueTime(request.enqueueTime);
    }

    public VotingLog getVotingLog() {
      return votingLog;
    }

    public void setVotingLog(VotingLog votingLog) {
      this.votingLog = votingLog;
    }

    public long getEnqueueTime() {
      return enqueueTime;
    }

    public void setEnqueueTime(long enqueueTime) {
      this.enqueueTime = enqueueTime;
    }

    public AtomicBoolean getLeaderShipStale() {
      return leaderShipStale;
    }

    public void setLeaderShipStale(AtomicBoolean leaderShipStale) {
      this.leaderShipStale = leaderShipStale;
    }

    public AtomicLong getNewLeaderTerm() {
      return newLeaderTerm;
    }

    void setNewLeaderTerm(AtomicLong newLeaderTerm) {
      this.newLeaderTerm = newLeaderTerm;
    }

    public AppendEntryRequest getAppendEntryRequest() {
      return appendEntryRequest;
    }

    public void setAppendEntryRequest(AppendEntryRequest appendEntryRequest) {
      this.appendEntryRequest = appendEntryRequest;
    }

    public int getQuorumSize() {
      return quorumSize;
    }

    public void setQuorumSize(int quorumSize) {
      this.quorumSize = quorumSize;
    }

    @Override
    public String toString() {
      return "SendLogRequest{" + "log=" + votingLog + '}';
    }
  }

  class DispatcherThread implements Runnable {

    Node receiver;
    private BlockingQueue<SendLogRequest> logBlockingDeque;
    protected List<SendLogRequest> currBatch = new ArrayList<>();
    private Peer peer;
    Client syncClient;
    AsyncClient asyncClient;

    DispatcherThread(Node receiver, BlockingQueue<SendLogRequest> logBlockingDeque) {
      this.receiver = receiver;
      this.logBlockingDeque = logBlockingDeque;
      this.peer =
          member
              .getPeerMap()
              .computeIfAbsent(receiver, r -> new Peer(member.getLogManager().getLastLogIndex()));
      if (!clusterConfig.isUseAsyncServer()) {
        syncClient = member.getSyncClient(receiver);
      }
    }

    @Override
    public void run() {
      Thread.currentThread().setName("LogDispatcher-" + member.getName() + "-" + receiver);
      try {
        while (!Thread.interrupted()) {
          synchronized (logBlockingDeque) {
            SendLogRequest poll = logBlockingDeque.take();
            currBatch.add(poll);
            if (maxBatchSize > 1) {
              logBlockingDeque.drainTo(currBatch, maxBatchSize - 1);
            }
          }
          if (logger.isDebugEnabled()) {
            logger.debug("Sending {} logs to {}", currBatch.size(), receiver);
          }
          Statistic.LOG_DISPATCHER_LOG_BATCH_SIZE.add(currBatch.size());
          serializeEntries();
          sendBatchLogs(currBatch);
          currBatch.clear();
        }
      } catch (InterruptedException e) {
        Thread.currentThread().interrupt();
      } catch (Exception e) {
        logger.error("Unexpected error in log dispatcher", e);
      }
      logger.info("Dispatcher exits");
    }

    protected void serializeEntries() throws ExecutionException, InterruptedException {
      for (SendLogRequest request : currBatch) {
        Timer.Statistic.LOG_DISPATCHER_LOG_IN_QUEUE.calOperationCostTimeFromStart(
            request.getVotingLog().getLog().getEnqueueTime());
        long start = Statistic.RAFT_SENDER_SERIALIZE_LOG.getOperationStartTime();
        request.getAppendEntryRequest().entry = request.serializedLogFuture.get();
        Statistic.RAFT_SENDER_SERIALIZE_LOG.calOperationCostTimeFromStart(start);
      }
    }

    private void appendEntriesAsync(
        List<ByteBuffer> logList, AppendEntriesRequest request, List<SendLogRequest> currBatch)
        throws TException {
      AsyncMethodCallback<AppendEntryResult> handler = new AppendEntriesHandler(currBatch);
      AsyncClient client = member.getSendLogAsyncClient(receiver);
      if (logger.isDebugEnabled()) {
        logger.debug(
            "{}: append entries {} with {} logs", member.getName(), receiver, logList.size());
      }
      if (client != null) {
        client.appendEntries(request, handler);
      }
    }

    private void appendEntriesSync(
        List<ByteBuffer> logList, AppendEntriesRequest request, List<SendLogRequest> currBatch) {

      long startTime = Timer.Statistic.RAFT_SENDER_WAIT_FOR_PREV_LOG.getOperationStartTime();
      if (!member.waitForPrevLog(peer, currBatch.get(0).getVotingLog().getLog())) {
        logger.warn(
            "{}: node {} timed out when appending {}",
            member.getName(),
            receiver,
            currBatch.get(0).getVotingLog());
        return;
      }
      Timer.Statistic.RAFT_SENDER_WAIT_FOR_PREV_LOG.calOperationCostTimeFromStart(startTime);

      if (syncClient == null) {
        syncClient = member.getSyncClient(receiver);
      }
      AsyncMethodCallback<AppendEntryResult> handler = new AppendEntriesHandler(currBatch);
      startTime = Timer.Statistic.RAFT_SENDER_SEND_LOG.getOperationStartTime();
      try {
        AppendEntryResult result = syncClient.appendEntries(request);
        Timer.Statistic.RAFT_SENDER_SEND_LOG.calOperationCostTimeFromStart(startTime);
        handler.onComplete(result);
      } catch (TException e) {
        syncClient.getInputProtocol().getTransport().close();
        ClientUtils.putBackSyncClient(syncClient);
        syncClient = member.getSyncClient(receiver);
        logger.warn("Failed logs: {}, first index: {}", logList, request.prevLogIndex + 1);
        handler.onError(e);
      }
    }

    private AppendEntriesRequest prepareRequest(
        List<ByteBuffer> logList, List<SendLogRequest> currBatch, int firstIndex) {
      AppendEntriesRequest request = new AppendEntriesRequest();

      if (member.getHeader() != null) {
        request.setHeader(member.getHeader());
      }
      request.setLeader(member.getThisNode());
      request.setLeaderCommit(member.getLogManager().getCommitLogIndex());

      synchronized (member.getTerm()) {
        request.setTerm(member.getTerm().get());
      }

      request.setEntries(logList);
      // set index for raft
      request.setPrevLogIndex(
          currBatch.get(firstIndex).getVotingLog().getLog().getCurrLogIndex() - 1);
      try {
        request.setPrevLogTerm(currBatch.get(firstIndex).getAppendEntryRequest().prevLogTerm);
      } catch (Exception e) {
        logger.error("getTerm failed for newly append entries", e);
      }
      return request;
    }

    private void sendLogs(List<SendLogRequest> currBatch) throws TException {
      int logIndex = 0;
      logger.debug(
          "send logs from index {} to {}",
          currBatch.get(0).getVotingLog().getLog().getCurrLogIndex(),
          currBatch.get(currBatch.size() - 1).getVotingLog().getLog().getCurrLogIndex());
      while (logIndex < currBatch.size()) {
        long logSize = IoTDBDescriptor.getInstance().getConfig().getThriftMaxFrameSize();
        List<ByteBuffer> logList = new ArrayList<>();
        int prevIndex = logIndex;

        for (; logIndex < currBatch.size(); logIndex++) {
          long curSize = currBatch.get(logIndex).getAppendEntryRequest().entry.array().length;
          if (logSize - curSize <= IoTDBConstant.LEFT_SIZE_IN_REQUEST) {
            break;
          }
          logSize -= curSize;
          logList.add(currBatch.get(logIndex).getAppendEntryRequest().entry);
        }

        AppendEntriesRequest appendEntriesRequest = prepareRequest(logList, currBatch, prevIndex);
        if (ClusterDescriptor.getInstance().getConfig().isUseAsyncServer()) {
          appendEntriesAsync(logList, appendEntriesRequest, currBatch.subList(prevIndex, logIndex));
        } else {
          appendEntriesSync(logList, appendEntriesRequest, currBatch.subList(prevIndex, logIndex));
        }
        for (; prevIndex < logIndex; prevIndex++) {
          Timer.Statistic.LOG_DISPATCHER_FROM_CREATE_TO_SENT.calOperationCostTimeFromStart(
              currBatch.get(prevIndex).getVotingLog().getLog().getCreateTime());
        }
      }
    }

    private void sendBatchLogs(List<SendLogRequest> currBatch) throws TException {
      if (currBatch.size() > 1) {
        if (useBatchInLogCatchUp) {
          sendLogs(currBatch);
        } else {
          for (SendLogRequest batch : currBatch) {
            sendLog(batch);
          }
        }
      } else {
        sendLog(currBatch.get(0));
      }
    }

    void sendLogSync(SendLogRequest logRequest) {
      AppendNodeEntryHandler handler =
          member.getAppendNodeEntryHandler(
              logRequest.getVotingLog(),
              receiver,
              logRequest.leaderShipStale,
              logRequest.newLeaderTerm,
              peer,
              logRequest.quorumSize);
<<<<<<< HEAD
      // TODO add async interface
      int retries = 50;
      try {
        long operationStartTime = Statistic.RAFT_SENDER_SEND_LOG.getOperationStartTime();
        for (int i = 0; i < retries; i++) {
          if (client == null) {
            client = member.getSyncClient(receiver);
          }
          AppendEntryResult result = client.appendEntry(logRequest.appendEntryRequest);
=======

      int retries = 5;
      try {
        long operationStartTime = Statistic.RAFT_SENDER_SEND_LOG.getOperationStartTime();
        for (int i = 0; i < retries; i++) {
          logRequest.getVotingLog().getFailedNodeIds().remove(receiver.nodeIdentifier);
          logRequest.getVotingLog().getStronglyAcceptedNodeIds().remove(Integer.MAX_VALUE);
          AppendEntryResult result = syncClient.appendEntry(logRequest.appendEntryRequest);
>>>>>>> 4c2d92ee
          if (result.status == Response.RESPONSE_OUT_OF_WINDOW) {
            Thread.sleep(100);
          } else {
            Statistic.RAFT_SENDER_SEND_LOG.calOperationCostTimeFromStart(operationStartTime);
            handler.onComplete(result);
            break;
          }
        }
      } catch (TException e) {
        syncClient.getInputProtocol().getTransport().close();
        ClientUtils.putBackSyncClient(syncClient);
        syncClient = member.getSyncClient(receiver);
        handler.onError(e);
      } catch (Exception e) {
        handler.onError(e);
      }
    }

    private void sendLogAsync(SendLogRequest logRequest) {
      AppendNodeEntryHandler handler =
          member.getAppendNodeEntryHandler(
              logRequest.getVotingLog(),
              receiver,
              logRequest.leaderShipStale,
              logRequest.newLeaderTerm,
              peer,
              logRequest.quorumSize);

      AsyncClient client = member.getAsyncClient(receiver);
      if (client != null) {
        try {
          client.appendEntry(logRequest.appendEntryRequest, handler);
        } catch (TException e) {
          handler.onError(e);
        }
      }
    }

    void sendLog(SendLogRequest logRequest) {
      if (clusterConfig.isUseAsyncServer()) {
        sendLogAsync(logRequest);
      } else {
        sendLogSync(logRequest);
      }
    }

    class AppendEntriesHandler implements AsyncMethodCallback<AppendEntryResult> {

      private final List<AsyncMethodCallback<AppendEntryResult>> singleEntryHandlers;

      private AppendEntriesHandler(List<SendLogRequest> batch) {
        singleEntryHandlers = new ArrayList<>(batch.size());
        for (SendLogRequest sendLogRequest : batch) {
          AppendNodeEntryHandler handler =
              member.getAppendNodeEntryHandler(
                  sendLogRequest.getVotingLog(),
                  receiver,
                  sendLogRequest.getLeaderShipStale(),
                  sendLogRequest.getNewLeaderTerm(),
                  peer,
                  sendLogRequest.getQuorumSize());
          singleEntryHandlers.add(handler);
        }
      }

      @Override
      public void onComplete(AppendEntryResult aLong) {
        for (AsyncMethodCallback<AppendEntryResult> singleEntryHandler : singleEntryHandlers) {
          singleEntryHandler.onComplete(aLong);
        }
      }

      @Override
      public void onError(Exception e) {
        for (AsyncMethodCallback<AppendEntryResult> singleEntryHandler : singleEntryHandlers) {
          singleEntryHandler.onError(e);
        }
      }
    }
  }
}<|MERGE_RESOLUTION|>--- conflicted
+++ resolved
@@ -444,18 +444,7 @@
               logRequest.newLeaderTerm,
               peer,
               logRequest.quorumSize);
-<<<<<<< HEAD
       // TODO add async interface
-      int retries = 50;
-      try {
-        long operationStartTime = Statistic.RAFT_SENDER_SEND_LOG.getOperationStartTime();
-        for (int i = 0; i < retries; i++) {
-          if (client == null) {
-            client = member.getSyncClient(receiver);
-          }
-          AppendEntryResult result = client.appendEntry(logRequest.appendEntryRequest);
-=======
-
       int retries = 5;
       try {
         long operationStartTime = Statistic.RAFT_SENDER_SEND_LOG.getOperationStartTime();
@@ -463,7 +452,6 @@
           logRequest.getVotingLog().getFailedNodeIds().remove(receiver.nodeIdentifier);
           logRequest.getVotingLog().getStronglyAcceptedNodeIds().remove(Integer.MAX_VALUE);
           AppendEntryResult result = syncClient.appendEntry(logRequest.appendEntryRequest);
->>>>>>> 4c2d92ee
           if (result.status == Response.RESPONSE_OUT_OF_WINDOW) {
             Thread.sleep(100);
           } else {
