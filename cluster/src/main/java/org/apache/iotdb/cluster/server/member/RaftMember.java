/*
 * Licensed to the Apache Software Foundation (ASF) under one
 * or more contributor license agreements.  See the NOTICE file
 * distributed with this work for additional information
 * regarding copyright ownership.  The ASF licenses this file
 * to you under the Apache License, Version 2.0 (the
 * "License"); you may not use this file except in compliance
 * with the License.  You may obtain a copy of the License at
 *
 *     http://www.apache.org/licenses/LICENSE-2.0
 *
 * Unless required by applicable law or agreed to in writing,
 * software distributed under the License is distributed on an
 * "AS IS" BASIS, WITHOUT WARRANTIES OR CONDITIONS OF ANY
 * KIND, either express or implied.  See the License for the
 * specific language governing permissions and limitations
 * under the License.
 */

package org.apache.iotdb.cluster.server.member;

import com.google.common.util.concurrent.ThreadFactoryBuilder;
import java.io.BufferedInputStream;
import java.io.File;
import java.io.FileInputStream;
import java.io.IOException;
import java.io.InputStream;
import java.net.SocketTimeoutException;
import java.nio.BufferUnderflowException;
import java.nio.ByteBuffer;
import java.nio.file.Files;
import java.util.ArrayList;
import java.util.Arrays;
import java.util.Collection;
import java.util.ConcurrentModificationException;
import java.util.List;
import java.util.Map;
import java.util.Objects;
import java.util.Random;
import java.util.concurrent.ConcurrentHashMap;
import java.util.concurrent.ExecutorService;
import java.util.concurrent.Executors;
import java.util.concurrent.LinkedBlockingQueue;
import java.util.concurrent.ThreadPoolExecutor;
import java.util.concurrent.TimeUnit;
import java.util.concurrent.atomic.AtomicBoolean;
import java.util.concurrent.atomic.AtomicInteger;
import java.util.concurrent.atomic.AtomicLong;
import java.util.concurrent.atomic.AtomicReference;
import org.apache.iotdb.cluster.client.async.AsyncClientPool;
import org.apache.iotdb.cluster.client.async.AsyncDataClient;
import org.apache.iotdb.cluster.client.async.AsyncDataHeartbeatClient;
import org.apache.iotdb.cluster.client.async.AsyncMetaClient;
import org.apache.iotdb.cluster.client.async.AsyncMetaHeartbeatClient;
import org.apache.iotdb.cluster.client.sync.SyncClientAdaptor;
import org.apache.iotdb.cluster.client.sync.SyncClientPool;
import org.apache.iotdb.cluster.client.sync.SyncDataClient;
import org.apache.iotdb.cluster.client.sync.SyncDataHeartbeatClient;
import org.apache.iotdb.cluster.client.sync.SyncMetaClient;
import org.apache.iotdb.cluster.client.sync.SyncMetaHeartbeatClient;
import org.apache.iotdb.cluster.config.ClusterConfig;
import org.apache.iotdb.cluster.config.ClusterDescriptor;
import org.apache.iotdb.cluster.exception.CheckConsistencyException;
import org.apache.iotdb.cluster.exception.LogExecutionException;
import org.apache.iotdb.cluster.exception.UnknownLogTypeException;
import org.apache.iotdb.cluster.log.CommitLogTask;
import org.apache.iotdb.cluster.log.HardState;
import org.apache.iotdb.cluster.log.Log;
import org.apache.iotdb.cluster.log.LogDispatcher;
import org.apache.iotdb.cluster.log.LogDispatcher.SendLogRequest;
import org.apache.iotdb.cluster.log.LogParser;
import org.apache.iotdb.cluster.log.catchup.CatchUpTask;
import org.apache.iotdb.cluster.log.logtypes.PhysicalPlanLog;
import org.apache.iotdb.cluster.log.manage.RaftLogManager;
import org.apache.iotdb.cluster.rpc.thrift.AppendEntriesRequest;
import org.apache.iotdb.cluster.rpc.thrift.AppendEntryRequest;
import org.apache.iotdb.cluster.rpc.thrift.ElectionRequest;
import org.apache.iotdb.cluster.rpc.thrift.ExecutNonQueryReq;
import org.apache.iotdb.cluster.rpc.thrift.HeartBeatRequest;
import org.apache.iotdb.cluster.rpc.thrift.HeartBeatResponse;
import org.apache.iotdb.cluster.rpc.thrift.Node;
import org.apache.iotdb.cluster.rpc.thrift.RaftService.AsyncClient;
import org.apache.iotdb.cluster.rpc.thrift.RaftService.Client;
import org.apache.iotdb.cluster.server.NodeCharacter;
import org.apache.iotdb.cluster.server.Peer;
import org.apache.iotdb.cluster.server.RaftServer;
import org.apache.iotdb.cluster.server.Response;
import org.apache.iotdb.cluster.server.handlers.caller.AppendNodeEntryHandler;
import org.apache.iotdb.cluster.server.handlers.caller.GenericHandler;
import org.apache.iotdb.cluster.utils.PlanSerializer;
import org.apache.iotdb.cluster.utils.StatusUtils;
import org.apache.iotdb.db.exception.BatchInsertionException;
import org.apache.iotdb.db.exception.IoTDBException;
import org.apache.iotdb.db.exception.metadata.IllegalPathException;
import org.apache.iotdb.db.exception.metadata.PathAlreadyExistException;
import org.apache.iotdb.db.exception.metadata.PathNotExistException;
import org.apache.iotdb.db.exception.metadata.StorageGroupAlreadySetException;
import org.apache.iotdb.db.exception.metadata.StorageGroupNotSetException;
import org.apache.iotdb.db.qp.physical.PhysicalPlan;
import org.apache.iotdb.db.utils.TestOnly;
import org.apache.iotdb.rpc.RpcUtils;
import org.apache.iotdb.service.rpc.thrift.TSStatus;
import org.apache.thrift.TException;
import org.apache.thrift.transport.TTransportException;
import org.slf4j.Logger;
import org.slf4j.LoggerFactory;

/**
 * RaftMember process the common raft logic like leader election, log appending, catch-up and so
 * on.
 */
@SuppressWarnings("java:S3077") // reference volatile is enough
public abstract class RaftMember {

  private static long waitLeaderTimeMs = 60 * 1000L;
  private static long syncClientTimeoutMills = 1000;
  private static final Logger logger = LoggerFactory.getLogger(RaftMember.class);
  static final String MSG_FORWARD_TIMEOUT = "{}: Forward {} to {} time out";
  static final String MSG_FORWARD_ERROR = "{}: encountered an error when forwarding {} to"
      + " {}";
  private static final String MSG_NO_LEADER_IN_SYNC = "{}: No leader is found when synchronizing";

  ClusterConfig config = ClusterDescriptor.getInstance().getConfig();
  // the name of the member, to distinguish several members from the logs
  String name;
  // to choose nodes to join cluster request randomly
  Random random = new Random();

  protected Node thisNode;
  // the nodes known by this node
  protected List<Node> allNodes;
  Map<Node, Peer> peerMap;

  // the current term of the node, this object also works as lock of some transactions of the
  // member like elections
  AtomicLong term = new AtomicLong(0);
  volatile NodeCharacter character = NodeCharacter.ELECTOR;
  volatile Node leader;
  volatile Node voteFor;
  private final Object waitLeaderCondition = new Object();
  volatile long lastHeartbeatReceivedTime;

  // the raft logs are all stored and maintained in the log manager
  RaftLogManager logManager;

  // the single thread pool that runs the heartbeat thread
  ExecutorService heartBeatService;
  // when the header of the group is removed from the cluster, the members of the group should no
  // longer accept writes, but they still can be read candidates for weak consistency reads and
  // provide snapshots for the new holders
  volatile boolean readOnly = false;
  // the thread pool that runs catch-up tasks
  private ExecutorService catchUpService;
  // lastCatchUpResponseTime records when is the latest response of each node's catch-up. There
  // should be only one catch-up task for each node to avoid duplication, but the task may
  // time out and in that case, the next catch up should be enabled.
  private Map<Node, Long> lastCatchUpResponseTime = new ConcurrentHashMap<>();
  // the pool that provides reusable clients to connect to other RaftMembers. It will be initialized
  // according to the implementation of the subclasses
  private AsyncClientPool asyncClientPool;
  private SyncClientPool syncClientPool;
  private AsyncClientPool asyncHeartbeatClientPool;
  private SyncClientPool syncHeartbeatClientPool;
  // when the commit progress is updated by a heart beat, this object is notified so that we may
  // know if this node is synchronized with the leader
  private Object syncLock = new Object();
  private ExecutorService appendLogThreadPool;

  // a thread pool that is used to convert serial operations into paralleled ones
  private ExecutorService asyncThreadPool;

  /**
   * a thread pool that is used to do commit log tasks asynchronous in heartbeat thread
   */
  private ExecutorService commitLogPool;

  /**
   * the lock is to make sure that only one thread can apply snapshot at the same time
   */
  private final Object snapshotApplyLock = new Object();

<<<<<<< HEAD
  /**
   * lastLogIndex when generating previous member report, to show the log ingestion rate of the
   * member.
   */
  long lastReportedLogIndex;
=======
  private LogDispatcher logDispatcher;
>>>>>>> e5b3a989

  public RaftMember() {
  }

  RaftMember(String name, AsyncClientPool asyncPool, SyncClientPool syncPool,
      AsyncClientPool asyncHeartbeatPool, SyncClientPool syncHeartbeatPool) {
    this.name = name;
    this.asyncClientPool = asyncPool;
    this.syncClientPool = syncPool;
    this.asyncHeartbeatClientPool = asyncHeartbeatPool;
    this.syncHeartbeatClientPool = syncHeartbeatPool;
  }

  /**
   * The maximum time to wait if there is no leader in the group, after which a
   * LeadNotFoundException will be thrown.
   */
  static long getWaitLeaderTimeMs() {
    return waitLeaderTimeMs;
  }

  static void setWaitLeaderTimeMs(long waitLeaderTimeMs) {
    RaftMember.waitLeaderTimeMs = waitLeaderTimeMs;
  }

  /**
   * Start the heartbeat thread and the catch-up thread pool. Calling the method twice does not
   * induce side effects.
   *
   * @throws TTransportException
   */
  public void start() {
    if (heartBeatService != null) {
      return;
    }

    heartBeatService =
        Executors.newSingleThreadScheduledExecutor(r -> new Thread(r,
            name + "-HeartbeatThread@" + System.currentTimeMillis()));
    catchUpService =
        Executors.newCachedThreadPool(new ThreadFactoryBuilder().setNameFormat(getName() +
            "-CatchUpThread%d").build());
    appendLogThreadPool =
        Executors.newFixedThreadPool(Runtime.getRuntime().availableProcessors() * 10,
            new ThreadFactoryBuilder().setNameFormat(getName() +
        "-AppendLog%d").build());
    asyncThreadPool = new ThreadPoolExecutor(Runtime.getRuntime().availableProcessors(), 100,
        0L, TimeUnit.MILLISECONDS,
        new LinkedBlockingQueue<>());

    commitLogPool = Executors.newSingleThreadExecutor();

    logger.info("{} started", name);
  }

  public RaftLogManager getLogManager() {
    return logManager;
  }

  /**
   * Stop the heartbeat thread and the catch-up thread pool. Calling the method twice does not
   * induce side effects.
   *
   * @throws TTransportException
   */
  public void stop() {
    closeLogManager();
    if (heartBeatService == null) {
      return;
    }

    heartBeatService.shutdownNow();
    catchUpService.shutdownNow();
    appendLogThreadPool.shutdownNow();
    try {
      heartBeatService.awaitTermination(10, TimeUnit.SECONDS);
      catchUpService.awaitTermination(10, TimeUnit.SECONDS);
      appendLogThreadPool.awaitTermination(10, TimeUnit.SECONDS);
    } catch (InterruptedException e) {
      Thread.currentThread().interrupt();
      logger.error("Unexpected interruption when waiting for heartBeatService and catchUpService "
          + "to end", e);
    }
    if (asyncThreadPool != null) {
      asyncThreadPool.shutdownNow();
      try {
        asyncThreadPool.awaitTermination(10, TimeUnit.SECONDS);
      } catch (InterruptedException e) {
        Thread.currentThread().interrupt();
        logger.error("Unexpected interruption when waiting for asyncThreadPool to end", e);
      }
    }

    if (commitLogPool != null) {
      commitLogPool.shutdownNow();
      try {
        commitLogPool.awaitTermination(10, TimeUnit.SECONDS);
      } catch (InterruptedException e) {
        Thread.currentThread().interrupt();
        logger.error("Unexpected interruption when waiting for commitLogPool to end", e);
      }
    }
    catchUpService = null;
    heartBeatService = null;
    appendLogThreadPool = null;
    logger.info("{} heartbeats stopped", name);
  }

  /**
   * Process the HeartBeatRequest from the leader. If the term of the leader is smaller than the
   * local term, turn it down and tell it the newest term. ELse if the local logs catch up the
   * leader's, commit them. Else help the leader find the last match log. Also update the
   * leadership, heartbeat timer and term of the local node.
   *
   * @param request
   */
  public HeartBeatResponse sendHeartbeat(HeartBeatRequest request) {
    logger.trace("{} received a heartbeat", name);
    synchronized (term) {
      long thisTerm = term.get();
      long leaderTerm = request.getTerm();
      HeartBeatResponse response = new HeartBeatResponse();

      if (leaderTerm < thisTerm) {
        // a leader with term lower than this node is invalid, send it the local term to inform this
        response.setTerm(thisTerm);
        if (logger.isTraceEnabled()) {
          logger.trace("{} received a heartbeat from a stale leader {}", name, request.getLeader());
        }
      } else {

        // interrupt election

        stepDown(leaderTerm, true);
        setLeader(request.getLeader());
        if (character != NodeCharacter.FOLLOWER) {
          term.notifyAll();
        }

        // the heartbeat comes from a valid leader, process it with the sub-class logic
        processValidHeartbeatReq(request, response);

        response.setTerm(Response.RESPONSE_AGREE);
        // tell the leader who I am in case of catch-up
        response.setFollower(thisNode);

        synchronized (logManager) {
          response.setLastLogIndex(logManager.getLastLogIndex());
          response.setLastLogTerm(logManager.getLastLogTerm());
        }

        if (logManager.getCommitLogIndex() < request.getCommitLogIndex()) {
          CommitLogTask commitLogTask = new CommitLogTask(logManager, request.getCommitLogIndex(),
              request.getCommitLogTerm());
          OnCommitLogEventListener mListener = new AsyncCommitLogEvent();
          commitLogTask.registerOnGeekEventListener(mListener);
          commitLogPool.submit(commitLogTask);

          logger
              .debug("{}: Inconsistent log found, leader: {}-{}, local: {}-{}, last: {}-{}", name,
                  request.getCommitLogIndex(), request.getCommitLogTerm(),
                  logManager.getCommitLogIndex(), logManager.getCommitLogTerm(),
                  logManager.getLastLogIndex(), logManager.getLastLogTerm());
        }
        // if the log is not consistent, the commitment will be blocked until the leader makes the
        // node catch up

        if (logger.isTraceEnabled()) {
          logger.trace("{} received heartbeat from a valid leader {}", name, request.getLeader());
        }
      }
      return response;
    }
  }

  /**
   * Process an ElectionRequest. If the request comes from the last leader, agree with it. Else
   * decide whether to accept by examining the log status of the elector.
   *
   * @param electionRequest
   */
  public long startElection(ElectionRequest electionRequest) {
    synchronized (term) {
      long currentTerm = term.get();
      if (electionRequest.getTerm() < currentTerm) {
        logger.info("{} sending localTerm {} to the elector {} because it's term {} is smaller.",
            name,
            currentTerm,
            electionRequest.getElector(), electionRequest.getTerm());
        return currentTerm;
      }
      if (currentTerm == electionRequest.getTerm() && voteFor != null && !Objects
          .equals(voteFor, electionRequest.getElector())) {
        logger.info(
            "{} sending rejection to the elector {} because member already has voted {} in this term {}.",
            name,
            electionRequest.getElector(), voteFor, currentTerm);
        return Response.RESPONSE_REJECT;
      }
      if (electionRequest.getTerm() > currentTerm) {
        logger.info(
            "{} received an election from elector {} which has bigger term {} than localTerm {}, raftMember should step down first and then continue to decide whether to grant it's vote by log status.",
            name,
            electionRequest.getElector(), electionRequest.getTerm(), currentTerm);
        stepDown(electionRequest.getTerm(), false);
      }

      // check the log status of the elector
      long response = processElectionRequest(electionRequest);
      logger.info("{} sending response {} to the elector {}", name, response,
          electionRequest.getElector());
      return response;
    }
  }

  /**
   * Check the term of the AppendEntryRequest. The term checked is the term of the leader, not the
   * term of the log. A new leader can still send logs of old leaders.
   *
   * @param request
   * @return -1 if the check is passed, >0 otherwise
   */
  private long checkRequestTerm(AppendEntryRequest request) {
    long leaderTerm = request.getTerm();
    long localTerm;

    synchronized (term) {
      // if the request comes before the heartbeat arrives, the local term may be smaller than the
      // leader term
      localTerm = term.get();
      if (leaderTerm < localTerm) {
        logger.debug("{} rejected the AppendEntryRequest for term: {}/{}", name, leaderTerm,
            localTerm);
        return localTerm;
      } else {
        if (leaderTerm > localTerm) {
          stepDown(leaderTerm, true);
        } else {
          lastHeartbeatReceivedTime = System.currentTimeMillis();
        }
        setLeader(request.getLeader());
        if (character != NodeCharacter.FOLLOWER) {
          term.notifyAll();
        }
      }
    }
    logger.debug("{} accepted the AppendEntryRequest for term: {}", name, localTerm);
    return Response.RESPONSE_AGREE;
  }

  /**
   * Find the local previous log of "log". If such log is found, discard all local logs behind it
   * and append "log" to it. Otherwise report a log mismatch.
   *
   * @param log
   * @return Response.RESPONSE_AGREE when the log is successfully appended or Response
   * .RESPONSE_LOG_MISMATCH if the previous log of "log" is not found.
   */
  private long appendEntry(long prevLogIndex, long prevLogTerm, long leaderCommit, Log log) {
    long resp;

    long lastLogIndex = logManager.getLastLogIndex();
    if (lastLogIndex < prevLogIndex) {
      if (!waitForPrevLog(prevLogIndex)) {
        return Response.RESPONSE_LOG_MISMATCH;
      }
    }

    synchronized (logManager) {
      long success = logManager.maybeAppend(prevLogIndex, prevLogTerm, leaderCommit, log);
      if (success != -1) {
        logger.debug("{} append a new log {}", name, log);
        resp = Response.RESPONSE_AGREE;
      } else {
        // the incoming log points to an illegal position, reject it
        resp = Response.RESPONSE_LOG_MISMATCH;
      }
    }
    return resp;
  }

  private boolean waitForPrevLog(long prevLogIndex) {
    long waitStart = System.currentTimeMillis();
    long alreadyWait = 0;
    Object logUpdateCondition = logManager.getLogUpdateCondition();
    while (logManager.getLastLogIndex() < prevLogIndex &&
    alreadyWait <= RaftServer.getWriteOperationTimeoutMS()) {
      synchronized (logUpdateCondition) {
        try {
          logUpdateCondition.wait(100);
        } catch (InterruptedException e) {
          Thread.currentThread().interrupt();
          return false;
        }
      }
      alreadyWait = System.currentTimeMillis() - waitStart;
    }
    return alreadyWait <= RaftServer.getWriteOperationTimeoutMS();
  }

  /**
   * Process an AppendEntryRequest. First check the term of the leader, then parse the log and
   * finally see if we can find a position to append the log.
   *
   * @param request
   */
  public long appendEntry(AppendEntryRequest request) throws UnknownLogTypeException {
    logger.debug("{} received an AppendEntryRequest: {}", name, request);
    // the term checked here is that of the leader, not that of the log
    long checkResult = checkRequestTerm(request);
    if (checkResult != Response.RESPONSE_AGREE) {
      return checkResult;
    }

    Log log = LogParser.getINSTANCE().parse(request.entry);
    long result = appendEntry(request.prevLogIndex, request.prevLogTerm, request.leaderCommit,
        log);
    logger.debug("{} AppendEntryRequest of {} completed", name, log);
    return result;
  }

  public long appendEntries(AppendEntriesRequest request) throws UnknownLogTypeException {
    logger.debug("{} received an AppendEntriesRequest", name);

    // the term checked here is that of the leader, not that of the log
    long checkResult = checkRequestTerm(request);
    if (checkResult != Response.RESPONSE_AGREE) {
      return checkResult;
    }

    long response;
    List<Log> logs = new ArrayList<>();
    for (ByteBuffer buffer : request.getEntries()) {
      buffer.mark();
      Log log;
      try {
        log = LogParser.getINSTANCE().parse(buffer);
      } catch (BufferUnderflowException e) {
        buffer.reset();
        throw e;
      }
      logs.add(log);
    }

    response = appendEntries(request.prevLogIndex, request.prevLogTerm, request.leaderCommit,
        logs);
    if (logger.isDebugEnabled()) {
      logger.debug("{} AppendEntriesRequest of log size {} completed", name,
          request.getEntries().size());
    }
    return response;
  }

  /**
   * Find the local previous log of "log". If such log is found, discard all local logs behind it
   * and append "log" to it. Otherwise report a log mismatch.
   *
   * @param logs append logs
   * @return Response.RESPONSE_AGREE when the log is successfully appended or Response
   * .RESPONSE_LOG_MISMATCH if the previous log of "log" is not found.
   */
  private long appendEntries(long prevLogIndex, long prevLogTerm, long leaderCommit,
      List<Log> logs) {
    if (logs.isEmpty()) {
      return Response.RESPONSE_AGREE;
    }

    long resp;
    synchronized (logManager) {
      resp = logManager.maybeAppend(prevLogIndex, prevLogTerm, leaderCommit, logs);
      if (resp != -1) {
        if (logger.isDebugEnabled()) {
          logger.debug("{} append a new log list {}, commit to {}", name, logs, leaderCommit);
        }
        resp = Response.RESPONSE_AGREE;
      } else {
        // the incoming log points to an illegal position, reject it
        resp = Response.RESPONSE_LOG_MISMATCH;
      }
    }
    return resp;
  }

  /**
   * Check the term of the AppendEntryRequest. The term checked is the term of the leader, not the
   * term of the log. A new leader can still send logs of old leaders.
   *
   * @param request
   * @return -1 if the check is passed, >0 otherwise
   */
  private long checkRequestTerm(AppendEntriesRequest request) {
    long leaderTerm = request.getTerm();
    long localTerm;

    synchronized (term) {
      // if the request comes before the heartbeat arrives, the local term may be smaller than the
      // leader term
      localTerm = term.get();
      if (leaderTerm < localTerm) {
        logger.debug("{} rejected the AppendEntriesRequest for term: {}/{}", name, leaderTerm,
            localTerm);
        return localTerm;
      } else {
        if (leaderTerm > localTerm) {
          stepDown(leaderTerm, true);
        } else {
          lastHeartbeatReceivedTime = System.currentTimeMillis();
        }
        setLeader(request.getLeader());
        if (character != NodeCharacter.FOLLOWER) {
          term.notifyAll();
        }
      }
    }
    logger.debug("{} accepted the AppendEntryRequest for term: {}", name, localTerm);
    return Response.RESPONSE_AGREE;
  }

  /**
   * Send the given log to all the followers and decide the result by how many followers return a
   * success.
   *
   * @param log
   * @param requiredQuorum the number of votes needed to make the log valid, when requiredQuorum <=
   *                       0, half of the cluster size will be used.
   * @return an AppendLogResult
   */
  private AppendLogResult sendLogToFollowers(Log log, int requiredQuorum) {
    if (requiredQuorum <= 0) {
      return sendLogToFollowers(log, new AtomicInteger(allNodes.size() / 2));
    } else {
      return sendLogToFollowers(log, new AtomicInteger(requiredQuorum));
    }
  }

  /**
   * Send the log to each follower. Every time a follower returns a success, "voteCounter" is
   * decreased by 1 and when it counts to 0, return an OK. If any follower returns a higher term
   * than the local term, retire from leader and return a LEADERSHIP_STALE. If "voteCounter" is
   * still positive after a certain time, return TIME_OUT.
   *
   * @param log
   * @param voteCounter a decreasing vote counter
   * @return an AppendLogResult indicating a success or a failure and why
   */
  @SuppressWarnings({"java:S2445", "java:S2274"})
  private AppendLogResult sendLogToFollowers(Log log, AtomicInteger voteCounter) {
    if (allNodes.size() == 1) {
      // single node group, does not need the agreement of others
      return AppendLogResult.OK;
    }
    logger.debug("{} sending a log to followers: {}", name, log);

    AtomicBoolean leaderShipStale = new AtomicBoolean(false);
    AtomicLong newLeaderTerm = new AtomicLong(term.get());

    AppendEntryRequest request = buildAppendEntryRequest(log);

    // synchronized: avoid concurrent modification
    try {
      for (Node node : allNodes) {
        appendLogThreadPool.submit(() -> sendLogToFollower(log, voteCounter, node,
            leaderShipStale, newLeaderTerm, request));
        if (character != NodeCharacter.LEADER) {
          return AppendLogResult.LEADERSHIP_STALE;
        }
      }
    } catch (ConcurrentModificationException e) {
      // retry if allNodes has changed
      return AppendLogResult.TIME_OUT;
    }

    return waitAppendResult(voteCounter, leaderShipStale, newLeaderTerm);
  }

  public AppendLogResult waitAppendResult(AtomicInteger voteCounter,
      AtomicBoolean leaderShipStale, AtomicLong newLeaderTerm) {
    synchronized (voteCounter) {
      if (voteCounter.get() > 0) {
        try {
          voteCounter.wait(RaftServer.getWriteOperationTimeoutMS());
        } catch (InterruptedException e) {
          Thread.currentThread().interrupt();
          logger.warn("Unexpected interruption when sending a log", e);
        }
      }
    }

    // some node has a larger term than the local node, this node is no longer a valid leader
    if (leaderShipStale.get()) {
      stepDown(newLeaderTerm.get(), false);
      return AppendLogResult.LEADERSHIP_STALE;
    }
    if (character != NodeCharacter.LEADER) {
      return AppendLogResult.LEADERSHIP_STALE;
    }

    // cannot get enough agreements within a certain amount of time
    if (voteCounter.get() > 0) {
      return AppendLogResult.TIME_OUT;
    }

    return AppendLogResult.OK;
  }


  public void sendLogToFollower(Log log, AtomicInteger voteCounter, Node node,
      AtomicBoolean leaderShipStale, AtomicLong newLeaderTerm, AppendEntryRequest request) {
    if (node.equals(thisNode)) {
      return;
    }
    Peer peer = peerMap.computeIfAbsent(node, k -> new Peer(logManager.getLastLogIndex()));
    if (!waitForPrevLog(peer, log)) {
      logger.warn("{}: node {} timed out when appending {}", name, node, log);
      return;
    }

    if (character != NodeCharacter.LEADER) {
      return;
    }

    if (ClusterDescriptor.getInstance().getConfig().isUseAsyncServer()) {
      sendLogAsync(log, voteCounter, node, leaderShipStale, newLeaderTerm, request, peer);
    } else {
      sendLogSync(log, voteCounter, node, leaderShipStale, newLeaderTerm, request, peer);
    }
  }

  public synchronized LogDispatcher getLogDispatcher() {
    if (logDispatcher == null) {
      logDispatcher = new LogDispatcher(this);
    }
    return logDispatcher;
  }

  private boolean waitForPrevLog(Peer peer, Log log) {
    long waitStart = System.currentTimeMillis();
    long alreadyWait = 0;
    // if the peer falls behind too much, wait until it catches up, otherwise there may be too
    // many client threads in the peer
    while (peer.getMatchIndex() < log.getCurrLogIndex() - 10
        && character == NodeCharacter.LEADER
        && alreadyWait <= RaftServer.getWriteOperationTimeoutMS()) {
      synchronized (peer) {
        try {
          peer.wait(RaftServer.getWriteOperationTimeoutMS());
        } catch (InterruptedException e) {
          Thread.currentThread().interrupt();
          logger.warn("Waiting for peer to catch up interrupted");
          return false;
        }
      }
      alreadyWait = System.currentTimeMillis() - waitStart;
    }
    return alreadyWait <= RaftServer.getWriteOperationTimeoutMS();
  }

  private void sendLogAsync(Log log, AtomicInteger voteCounter, Node node,
      AtomicBoolean leaderShipStale, AtomicLong newLeaderTerm, AppendEntryRequest request,
      Peer peer) {
    AsyncClient client = getAsyncClient(node);
    if (client != null) {
      AppendNodeEntryHandler handler = getAppendNodeEntryHandler(log, voteCounter, node,
          leaderShipStale, newLeaderTerm, peer);
      try {
        client.appendEntry(request, handler);
        logger.debug("{} sending a log to {}: {}", name, node, log);
      } catch (Exception e) {
        logger.warn("{} cannot append log to node {}", name, node, e);
      }
    }
  }

  public AppendNodeEntryHandler getAppendNodeEntryHandler(Log log, AtomicInteger voteCounter,
      Node node, AtomicBoolean leaderShipStale, AtomicLong newLeaderTerm, Peer peer) {
    AppendNodeEntryHandler handler = new AppendNodeEntryHandler();
    handler.setReceiver(node);
    handler.setVoteCounter(voteCounter);
    handler.setLeaderShipStale(leaderShipStale);
    handler.setLog(log);
    handler.setMember(this);
    handler.setPeer(peer);
    handler.setReceiverTerm(newLeaderTerm);
    return handler;
  }

  private void sendLogSync(Log log, AtomicInteger voteCounter, Node node,
      AtomicBoolean leaderShipStale, AtomicLong newLeaderTerm, AppendEntryRequest request,
      Peer peer) {
    Client client = getSyncClient(node);
    if (client != null) {
      AppendNodeEntryHandler handler = getAppendNodeEntryHandler(log, voteCounter,
          node, leaderShipStale, newLeaderTerm, peer);
      try {
        logger.debug("{} sending a log to {}: {}", name, node, log);
        long result = client.appendEntry(request);
        handler.onComplete(result);
      } catch (TException e) {
        client.getInputProtocol().getTransport().close();
        handler.onError(e);
      } catch (Exception e) {
        handler.onError(e);
      } finally {
        putBackSyncClient(client);
      }
    }
  }

  /**
   * Get an asynchronous thrift client to the given node.
   *
   * @param node
   * @return an asynchronous thrift client or null if the caller tries to connect the local node.
   */
  public AsyncClient getAsyncClient(Node node) {
    if (node == null) {
      return null;
    }

    AsyncClient client = null;
    try {
      do {
        client = asyncClientPool.getClient(node);
      } while (!isClientReady(client));
    } catch (IOException e) {
      logger.warn("{} cannot connect to node {}", name, node, e);
    }
    return client;
  }


  /**
   * Get an asynchronous heartbeat thrift client to the given node.
   *
   * @param node
   * @return an asynchronous thrift client or null if the caller tries to connect the local node.
   */
  public AsyncClient getAsyncHeartbeatClient(Node node) {
    if (node == null) {
      return null;
    }

    AsyncClient client = null;
    try {
      do {
        client = asyncHeartbeatClientPool.getClient(node);
      } while (!isHeartbeatClientReady(client));
    } catch (IOException e) {
      logger.warn("{} cannot connect to node {} for heartbeat", name, node, e);
    }
    return client;
  }

  /**
   * NOTICE: client.putBack() must be called after use.
   *
   * @param node
   * @return
   */
  public Client getSyncClient(Node node) {
    return getSyncClient(syncClientPool, node);
  }

  private Client getSyncClient(SyncClientPool pool, Node node) {
    if (node == null) {
      return null;
    }

    Client client;
    do {
      client = pool.getClient(node);
      if (client == null) {
        try {
          Thread.sleep(syncClientTimeoutMills);
        } catch (InterruptedException e) {
          Thread.currentThread().interrupt();
          return null;
        }
      }
    } while (client == null);
    return client;
  }

  /**
   * NOTICE: client.putBack() must be called after use.
   *
   * @param node
   * @return the heartbeat client for the node
   */
  public Client getSyncHeartbeatClient(Node node) {
    return getSyncClient(syncHeartbeatClientPool, node);
  }

  private boolean isClientReady(AsyncClient client) {
    if (client instanceof AsyncDataClient) {
      return ((AsyncDataClient) client).isReady();
    } else {
      return ((AsyncMetaClient) client).isReady();
    }
  }

  private boolean isHeartbeatClientReady(AsyncClient client) {
    if (client instanceof AsyncDataHeartbeatClient) {
      return ((AsyncDataHeartbeatClient) client).isReady();
    } else {
      return ((AsyncMetaHeartbeatClient) client).isReady();
    }
  }

  public NodeCharacter getCharacter() {
    return character;
  }

  public void setCharacter(NodeCharacter character) {
    if (!Objects.equals(character, this.character)) {
      logger.info("{} has become a {}", name, character);
      this.character = character;
    }
  }

  public AtomicLong getTerm() {
    return term;
  }

  public void setTerm(AtomicLong term) {
    this.term = term;
  }

  public long getLastHeartbeatReceivedTime() {
    return lastHeartbeatReceivedTime;
  }

  public void setLastHeartbeatReceivedTime(long lastHeartbeatReceivedTime) {
    this.lastHeartbeatReceivedTime = lastHeartbeatReceivedTime;
  }

  public Node getLeader() {
    return leader;
  }

  public void setLeader(Node leader) {
    if (!Objects.equals(leader, this.leader)) {
      if (leader == null) {
        logger.info("{} has been set to null in term {}", getName(), term.get());
      } else if (!Objects.equals(leader, this.thisNode)) {
        logger.info("{} has become a follower of {} in term {}", getName(), leader, term.get());
      }
      synchronized (waitLeaderCondition) {
        this.leader = leader;
        if (leader != null) {
          waitLeaderCondition.notifyAll();
        }
      }
    }
  }

  public Node getVoteFor() {
    return voteFor;
  }

  public void setVoteFor(Node voteFor) {
    if (!Objects.equals(voteFor, this.voteFor)) {
      logger.info("{} has update it's voteFor to {}", getName(), voteFor);
      this.voteFor = voteFor;
    }
  }

  public Node getThisNode() {
    return thisNode;
  }

  public void setThisNode(Node thisNode) {
    this.thisNode = thisNode;
    allNodes.add(thisNode);
  }

  public Collection<Node> getAllNodes() {
    return allNodes;
  }

  public Map<Node, Long> getLastCatchUpResponseTime() {
    return lastCatchUpResponseTime;
  }

  public void putBackSyncClient(Client client) {
    if (client instanceof SyncDataClient) {
      ((SyncDataClient) client).putBack();
    } else {
      ((SyncMetaClient) client).putBack();
    }
  }

  public void putBackSyncHeartbeatClient(Client client) {
    if (client instanceof SyncMetaHeartbeatClient) {
      ((SyncMetaHeartbeatClient) client).putBack();
    } else {
      ((SyncDataHeartbeatClient) client).putBack();
    }
  }

  /**
   * Sub-classes will add their own process of HeartBeatResponse in this method.
   *
   * @param response
   * @param receiver
   */
  public void processValidHeartbeatResp(HeartBeatResponse response, Node receiver) {

  }

  /**
   * The actions performed when the node wins in an election (becoming a leader).
   */
  public void onElectionWins() {

  }

  /**
   * Sub-classes will add their own process of HeartBeatRequest in this method.
   *
   * @param request
   * @param response
   */
  void processValidHeartbeatReq(HeartBeatRequest request, HeartBeatResponse response) {

  }

  /**
   * If "newTerm" is larger than the local term, give up the leadership, become a follower and reset
   * heartbeat timer.
   *
   * @param newTerm
   * @param fromLeader true if the request is from a leader, false if the request is from an
   *                   elector.
   */
  public void stepDown(long newTerm, boolean fromLeader) {
    synchronized (term) {
      long currTerm = term.get();
      // confirm that the heartbeat of the new leader hasn't come
      if (currTerm < newTerm) {
        logger.info("{} has update it's term to {}", getName(), newTerm);
        term.set(newTerm);
        setVoteFor(null);
        setLeader(null);
        updateHardState(newTerm, getVoteFor());
      }

      if (fromLeader) {
        // only when the request is from a leader should we update lastHeartbeatReceivedTime,
        // otherwise the node may be stuck in FOLLOWER state by a stale node.
        setCharacter(NodeCharacter.FOLLOWER);
        lastHeartbeatReceivedTime = System.currentTimeMillis();
      }
    }
  }

  /**
   * Verify the validity of an ElectionRequest, and make itself a follower of the elector if the
   * request is valid.
   *
   * @param electionRequest
   * @return Response.RESPONSE_AGREE if the elector is valid or the local term if the elector has a
   * smaller term or Response.RESPONSE_LOG_MISMATCH if the elector has older logs.
   */
  long processElectionRequest(ElectionRequest electionRequest) {

    long thatTerm = electionRequest.getTerm();
    long thatLastLogIndex = electionRequest.getLastLogIndex();
    long thatLastLogTerm = electionRequest.getLastLogTerm();

    long resp = verifyElector(thatLastLogIndex,
        thatLastLogTerm);
    if (resp == Response.RESPONSE_AGREE) {
      logger.info("{} accepted an election request, term:{}/{}, logIndex:{}/{}, logTerm:{}/{}",
          name, thatTerm, term.get(), thatLastLogIndex, logManager.getLastLogIndex(),
          thatLastLogTerm,
          logManager.getLastLogTerm());
      setCharacter(NodeCharacter.FOLLOWER);
      lastHeartbeatReceivedTime = System.currentTimeMillis();
      setVoteFor(electionRequest.getElector());
      updateHardState(thatTerm, getVoteFor());
    } else {
      logger.info("{} rejected an election request, term:{}/{}, logIndex:{}/{}, logTerm:{}/{}",
          name, thatTerm, term.get(), thatLastLogIndex, logManager.getLastLogIndex(),
          thatLastLogTerm,
          logManager.getLastLogTerm());
    }
    return resp;
  }

  /**
   * Reject the election if one of the three holds: 1. the lastLogTerm of the candidate is smaller
   * than the voter's 2. the lastLogTerm of the candidate equals to the voter's but its lastLogIndex
   * is smaller than the voter's Otherwise accept the election.
   *
   * @param lastLogIndex
   * @param lastLogTerm
   * @return Response.RESPONSE_AGREE if the elector is valid or the local term if the elector has a
   * smaller term or Response.RESPONSE_LOG_MISMATCH if the elector has older logs.
   */
  long verifyElector(long lastLogIndex, long lastLogTerm) {
    long response;
    synchronized (logManager) {
      if (logManager.isLogUpToDate(lastLogTerm, lastLogIndex)) {
        response = Response.RESPONSE_AGREE;
      } else {
        response = Response.RESPONSE_LOG_MISMATCH;
      }
    }
    return response;
  }

  /**
   * Update the followers' log by sending logs whose index >= followerLastMatchedLogIndex to the
   * follower. If some of the logs are not in memory, also send the snapshot.
   * <br>notice that if a part of data is in the snapshot, then it is not in the logs</>
   *
   * @param follower
   */
  public void catchUp(Node follower) {
    // for one follower, there is at most one ongoing catch-up
    synchronized (catchUpService) {
      // check if the last catch-up is still ongoing
      Long lastCatchupResp = lastCatchUpResponseTime.get(follower);
      if (lastCatchupResp != null
          && System.currentTimeMillis() - lastCatchupResp < RaftServer
          .getWriteOperationTimeoutMS()) {
        logger.debug("{}: last catch up of {} is ongoing", name, follower);
        return;
      } else {
        // record the start of the catch-up
        lastCatchUpResponseTime.put(follower, System.currentTimeMillis());
      }
    }

    catchUpService.submit(new CatchUpTask(follower, peerMap.get(follower), this));
  }

  public String getName() {
    return name;
  }

  /**
   * @return the header of the data raft group or null if this is in a meta group.
   */
  public Node getHeader() {
    return null;
  }

  /**
   * Forward a non-query plan to a node using the default client.
   *
   * @param plan   a non-query plan
   * @param node   cannot be the local node
   * @param header must be set for data group communication, set to null for meta group
   *               communication
   * @return a TSStatus indicating if the forwarding is successful.
   */
  TSStatus forwardPlan(PhysicalPlan plan, Node node, Node header) {
    if (node == null || node.equals(thisNode)) {
      logger.debug("{}: plan {} has no where to be forwarded", name, plan);
      return StatusUtils.NO_LEADER;
    }
    logger.debug("{}: Forward {} to node {}", name, plan, node);

    if (ClusterDescriptor.getInstance().getConfig().isUseAsyncServer()) {
      return forwardPlanAsync(plan, node, header);
    } else {
      return forwardPlanSync(plan, node, header);
    }
  }


  /**
   * Forward a non-query plan to "receiver" using "client".
   *
   * @param plan     a non-query plan
   * @param receiver
   * @param header   to determine which DataGroupMember of "receiver" will process the request.
   * @return a TSStatus indicating if the forwarding is successful.
   */
  private TSStatus forwardPlanAsync(PhysicalPlan plan, Node receiver, Node header) {
    AsyncClient client = getAsyncClient(receiver);
    try {
      TSStatus tsStatus = SyncClientAdaptor.executeNonQuery(client, plan, header, receiver);
      if (tsStatus == null) {
        tsStatus = StatusUtils.TIME_OUT;
        logger.warn(MSG_FORWARD_TIMEOUT, name, plan, receiver);
      }
      return tsStatus;
    } catch (IOException | TException e) {
      TSStatus status = StatusUtils.INTERNAL_ERROR.deepCopy();
      status.setMessage(e.getMessage());
      logger
          .error(MSG_FORWARD_ERROR, name, plan, receiver, e);
      return status;
    } catch (InterruptedException e) {
      Thread.currentThread().interrupt();
      logger.warn("{}: forward {} to {} interrupted", name, plan, receiver);
      return StatusUtils.TIME_OUT;
    }
  }

  private TSStatus forwardPlanSync(PhysicalPlan plan, Node receiver, Node header) {
    Client client = getSyncClient(receiver);
    try {

      ExecutNonQueryReq req = new ExecutNonQueryReq();
      req.setPlanBytes(PlanSerializer.instance.serialize(plan));
      if (header != null) {
        req.setHeader(header);
      }

      TSStatus tsStatus = client.executeNonQueryPlan(req);
      if (tsStatus == null) {
        tsStatus = StatusUtils.TIME_OUT;
        logger.warn(MSG_FORWARD_TIMEOUT, name, plan, receiver);
      }
      return tsStatus;
    } catch (IOException e) {
      TSStatus status = StatusUtils.INTERNAL_ERROR.deepCopy();
      status.setMessage(e.getMessage());
      logger
          .error(MSG_FORWARD_ERROR, name, plan, receiver, e);
      return status;
    } catch (TException e) {
      TSStatus status;
      if (e.getCause() instanceof SocketTimeoutException) {
        status = StatusUtils.TIME_OUT;
        logger.warn(MSG_FORWARD_TIMEOUT, name, plan, receiver);
      } else {
        status = StatusUtils.INTERNAL_ERROR.deepCopy();
        status.setMessage(e.getMessage());
        logger
            .error(MSG_FORWARD_ERROR, name, plan, receiver, e);
      }
      client.getInputProtocol().getTransport().close();
      return status;
    } finally {
      putBackSyncClient(client);
    }
  }

  /**
   * Create a log for "plan" and append it locally and to all followers. Only the group leader can
   * call this method. Will commit the log locally and send it to followers
   *
   * @param plan
   * @return OK if over half of the followers accept the log or null if the leadership is lost
   * during the appending
   */
  TSStatus processPlanLocally(PhysicalPlan plan) {
    if (true) {
      return processPlanLocallyV2(plan);
    }

    logger.debug("{}: Processing plan {}", name, plan);
    if (readOnly) {
      return StatusUtils.NODE_READ_ONLY;
    }
    PhysicalPlanLog log = new PhysicalPlanLog();
    // assign term and index to the new log and append it
    synchronized (logManager) {
      log.setCurrLogTerm(getTerm().get());
      log.setCurrLogIndex(logManager.getLastLogIndex() + 1);

      log.setPlan(plan);
      logManager.append(log);
    }

    try {
      if (appendLogInGroup(log)) {
        return StatusUtils.OK;
      }
    } catch (LogExecutionException e) {
      return handleLogExecutionException(log, e);
    }
    return StatusUtils.TIME_OUT;
  }


  TSStatus processPlanLocallyV2(PhysicalPlan plan) {
    logger.debug("{}: Processing plan {}", name, plan);
    if (readOnly) {
      return StatusUtils.NODE_READ_ONLY;
    }
    PhysicalPlanLog log = new PhysicalPlanLog();
    // assign term and index to the new log and append it
    SendLogRequest sendLogRequest;
    synchronized (logManager) {
      log.setCurrLogTerm(getTerm().get());
      log.setCurrLogIndex(logManager.getLastLogIndex() + 1);

      log.setPlan(plan);
      logManager.append(log);

      sendLogRequest = buildSendLogRequest(log);
      getLogDispatcher().offer(sendLogRequest);
    }

    try {
      AppendLogResult appendLogResult = waitAppendResult(sendLogRequest.voteCounter,
          sendLogRequest.leaderShipStale,
          sendLogRequest.newLeaderTerm);

      switch (appendLogResult) {
        case OK:
          logger.debug("{}: log {} is accepted", name, log);
          commitLog(log);
          return StatusUtils.OK;
        case TIME_OUT:
          logger.debug("{}: log {} timed out, retrying...", name, log);
        case LEADERSHIP_STALE:
          // abort the appending, the new leader will fix the local logs by catch-up
        default:
          break;
      }
    } catch (LogExecutionException e) {
      return handleLogExecutionException(log, e);
    }
    return StatusUtils.TIME_OUT;
  }

  private TSStatus handleLogExecutionException(
      PhysicalPlanLog log, LogExecutionException e) {
    Throwable cause = getRootCause(e);
    if (cause instanceof BatchInsertionException) {
      return RpcUtils
          .getStatus(Arrays.asList(((BatchInsertionException) cause).getFailingStatus()));
    }
    TSStatus tsStatus = StatusUtils.EXECUTE_STATEMENT_ERROR.deepCopy();
    if (cause instanceof IoTDBException) {
      tsStatus.setCode(((IoTDBException) cause).getErrorCode());
    }
    if (!(cause instanceof PathNotExistException) &&
        !(cause instanceof StorageGroupNotSetException) &&
        !(cause instanceof PathAlreadyExistException) &&
        !(cause instanceof StorageGroupAlreadySetException)) {
      logger.debug("{} cannot be executed because ", log, cause);
    }
    tsStatus.setMessage(cause.getClass().getName() + ":" + cause.getMessage());
    return tsStatus;
  }

  private SendLogRequest buildSendLogRequest(Log log) {
    AtomicInteger voteCounter = new AtomicInteger(allNodes.size() / 2);
    AtomicBoolean leaderShipStale = new AtomicBoolean(false);
    AtomicLong newLeaderTerm = new AtomicLong(term.get());
    AppendEntryRequest appendEntryRequest = buildAppendEntryRequest(log);

    return new SendLogRequest(log, voteCounter, leaderShipStale, newLeaderTerm, appendEntryRequest);
  }

  private AppendEntryRequest buildAppendEntryRequest(Log log) {
    AppendEntryRequest request = new AppendEntryRequest();
    request.setTerm(term.get());
    request.setEntry(log.serialize());
    request.setLeader(getThisNode());
    // don't need lock because even it's larger than the commitIndex when appending this log to logManager,
    // the follower can handle the larger commitIndex with no effect
    request.setLeaderCommit(logManager.getCommitLogIndex());
    request.setPrevLogIndex(log.getCurrLogIndex() - 1);
    try {
      request.setPrevLogTerm(logManager.getTerm(log.getCurrLogIndex() - 1));
    } catch (Exception e) {
      logger.error("getTerm failed for newly append entries", e);
    }
    if (getHeader() != null) {
      // data groups use header to find a particular DataGroupMember
      request.setHeader(getHeader());
    }
    return request;
  }

  private Throwable getRootCause(Throwable e) {
    Throwable curr = e;
    while (curr.getCause() != null) {
      curr = curr.getCause();
    }
    return curr;
  }

  /**
   * Append a log to all followers in the group until half of them accept the log or the leadership
   * is lost.
   *
   * @param log
   * @return true if the log is accepted by the quorum of the group, false otherwise
   */
  boolean appendLogInGroup(Log log)
      throws LogExecutionException {
    int retryTime = 0;
    while (true) {
      logger.debug("{}: Send log {} to other nodes, retry times: {}", name, log, retryTime);
      AppendLogResult result = sendLogToFollowers(log, allNodes.size() / 2);
      switch (result) {
        case OK:
          logger.debug("{}: log {} is accepted", name, log);
          commitLog(log);
          return true;
        case TIME_OUT:
          logger.debug("{}: log {} timed out, retrying...", name, log);
          retryTime++;
          if (retryTime > 5) {
            return false;
          }
          break;
        case LEADERSHIP_STALE:
          // abort the appending, the new leader will fix the local logs by catch-up
        default:
          return false;
      }
    }
  }

  @SuppressWarnings("java:S2445")
  private void commitLog(Log log) throws LogExecutionException {
    synchronized (logManager) {
      logManager.commitTo(log.getCurrLogIndex(), false);
    }
    if (ClusterDescriptor.getInstance().getConfig().isUseAsyncApplier()) {
      synchronized (log) {
        while (!log.isApplied()) {
          // wait until the log is applied
          try {
            log.wait();
          } catch (InterruptedException e) {
            Thread.currentThread().interrupt();
            throw new LogExecutionException(e);
          }
        }
      }
      if (log.getException() != null) {
        throw new LogExecutionException(log.getException());
      }
    }
  }

  /**
   * If the node is not a leader, the request will be sent to the leader or reports an error if
   * there is no leader. Otherwise execute the plan locally (whether to send it to followers depends
   * on the type of the plan).
   *
   * @param request
   */
  public TSStatus executeNonQueryPlan(ExecutNonQueryReq request)
      throws IOException, IllegalPathException {
    // process the plan locally
    PhysicalPlan plan = PhysicalPlan.Factory.create(request.planBytes);

    TSStatus answer = executeNonQuery(plan);
    logger.debug("{}: Received a plan {}, executed answer: {}", name, plan, answer);
    return answer;
  }

  /**
   * according to the consistency configuration, decide whether to execute syncLeader or not and
   * throws exception when failed
   *
   * @throws CheckConsistencyException
   */
  public void syncLeaderWithConsistencyCheck() throws CheckConsistencyException {
    switch (ClusterDescriptor.getInstance().getConfig().getConsistencyLevel()) {
      case STRONG_CONSISTENCY:
        if (!syncLeader()) {
          throw CheckConsistencyException.CHECK_STRONG_CONSISTENCY_EXCEPTION;
        }
        return;
      case MID_CONSISTENCY:
        // do not care success or not
        syncLeader();
        return;
      case WEAK_CONSISTENCY:
        // do nothing
        return;
      default:
        // this should not happen in theory
        throw new CheckConsistencyException(
            "unknown consistency=" + ClusterDescriptor.getInstance().getConfig()
                .getConsistencyLevel().name());
    }
  }

  /**
   * Request and check the leader's commitId to see whether this node has caught up. If not, wait
   * until this node catches up.
   *
   * @return true if the node has caught up, false otherwise
   */
  public boolean syncLeader() {
    if (character == NodeCharacter.LEADER) {
      return true;
    }
    waitLeader();
    if (leader == null) {
      // the leader has not been elected, we must assume the node falls behind
      logger.warn(MSG_NO_LEADER_IN_SYNC, name);
      return false;
    }
    if (character == NodeCharacter.LEADER) {
      return true;
    }
    logger.debug("{}: try synchronizing with the leader {}", name, leader);
    return waitUntilCatchUp();
  }

  private boolean waitUntilCatchUp() {
    long startTime = System.currentTimeMillis();
    long waitedTime = 0;
    while (waitedTime < RaftServer.getSyncLeaderMaxWaitMs()) {
      try {
        long leaderCommitId = ClusterDescriptor.getInstance().getConfig().isUseAsyncServer() ?
            requestCommitIdAsync() : requestCommitIdSync();
        if (leaderCommitId == Long.MAX_VALUE) {
          return false;
        }
        long localCommitId = logManager.getCommitLogIndex();
        logger.debug("{}: synchronizing commitIndex {}/{}", name, localCommitId, leaderCommitId);
        if (leaderCommitId <= localCommitId) {
          // before the response comes, the leader may commit new logs and the localCommitId may be
          // updated by catching up, so it is possible that localCommitId > leaderCommitId at
          // this time
          // this node has caught up
          if (logger.isDebugEnabled()) {
            waitedTime = System.currentTimeMillis() - startTime;
            logger.debug("{}: synchronized with the leader after {}ms", name, waitedTime);
          }
          return true;
        }
        // wait for next heartbeat to catch up
        // the local node will not perform a commit here according to the leaderCommitId because
        // the node may have some inconsistent logs with the leader
        waitedTime = System.currentTimeMillis() - startTime;
        synchronized (syncLock) {
          syncLock.wait(RaftServer.getHeartBeatIntervalMs());
        }
      } catch (TException e) {
        logger.error("{}: Cannot request commit index from {}", name, leader, e);
      } catch (InterruptedException e) {
        Thread.currentThread().interrupt();
        logger.error("{}: Cannot request commit index from {}", name, leader, e);
      }
    }
    logger.warn("{}: Failed to synchronize with the leader after {}ms", name, waitedTime);
    return false;
  }

  @SuppressWarnings("java:S2274") // enable timeout
  private long requestCommitIdAsync() throws TException, InterruptedException {
    AtomicReference<Long> commitIdResult = new AtomicReference<>(Long.MAX_VALUE);
    AsyncClient client = getAsyncClient(leader);
    if (client == null) {
      // cannot connect to the leader
      logger.warn(MSG_NO_LEADER_IN_SYNC, name);
      return commitIdResult.get();
    }
    synchronized (commitIdResult) {
      client.requestCommitIndex(getHeader(), new GenericHandler<>(leader, commitIdResult));
      commitIdResult.wait(RaftServer.getSyncLeaderMaxWaitMs());
    }
    return commitIdResult.get();
  }

  private long requestCommitIdSync() throws TException {
    Client client = getSyncClient(leader);
    if (client == null) {
      // cannot connect to the leader
      logger.warn(MSG_NO_LEADER_IN_SYNC, name);
      return Long.MAX_VALUE;
    }
    long commitIndex = client.requestCommitIndex(getHeader());
    putBackSyncClient(client);
    return commitIndex;
  }

  /**
   * Execute a non-query plan.
   *
   * @param plan a non-query plan.
   * @return A TSStatus indicating the execution result.
   */
  abstract TSStatus executeNonQuery(PhysicalPlan plan);

  /**
   * Tell the requester the current commit index if the local node is the leader of the group headed
   * by header. Or forward it to the leader. Otherwise report an error.
   *
   * @return Long.MIN_VALUE if the node is not a leader, or the commitIndex
   */
  public long requestCommitIndex() {
    if (character == NodeCharacter.LEADER) {
      return logManager.getCommitLogIndex();
    } else {
      return Long.MIN_VALUE;
    }
  }

  /**
   * An ftp-like interface that is used for a node to pull chunks of files like TsFiles. Once the
   * file is totally read, it will be removed.
   *
   * @param filePath
   * @param offset
   * @param length
   */
  public ByteBuffer readFile(String filePath, long offset, int length) throws IOException {
    File file = new File(filePath);
    if (!file.exists()) {
      return ByteBuffer.allocate(0);
    }

    ByteBuffer result;
    boolean fileExhausted;
    try (BufferedInputStream bufferedInputStream =
        new BufferedInputStream(new FileInputStream(file))) {
      skipExactly(bufferedInputStream, offset);
      byte[] bytes = new byte[length];
      result = ByteBuffer.wrap(bytes);
      int len = bufferedInputStream.read(bytes);
      result.limit(Math.max(len, 0));
      fileExhausted = bufferedInputStream.available() <= 0;
    }

    if (fileExhausted) {
      try {
        Files.delete(file.toPath());
      } catch (IOException e) {
        logger.warn("Cannot delete an exhausted file {}", filePath, e);
      }
    }
    return result;
  }

  private void skipExactly(InputStream stream, long byteToSkip) throws IOException {
    while (byteToSkip > 0) {
      byteToSkip -= stream.skip(byteToSkip);
    }
  }

  public void updateHardState(long currentTerm, Node voteFor) {
    HardState state = logManager.getHardState();
    state.setCurrentTerm(currentTerm);
    state.setVoteFor(voteFor);
    logManager.updateHardState(state);
  }

  public void setReadOnly() {
    synchronized (logManager) {
      readOnly = true;
    }
  }

  public void setAllNodes(List<Node> allNodes) {
    this.allNodes = allNodes;
  }

  public void initPeerMap() {
    peerMap = new ConcurrentHashMap<>();
    for (Node entry : allNodes) {
      peerMap.computeIfAbsent(entry, k -> new Peer(logManager.getLastLogIndex()));
    }
  }

  public Map<Node, Peer> getPeerMap() {
    return peerMap;
  }

  @TestOnly
  public void setLogManager(RaftLogManager logManager) {
    if (this.logManager != null) {
      this.logManager.close();
    }
    this.logManager = logManager;
  }

  public void closeLogManager() {
    if (logManager != null) {
      logManager.close();
    }
  }

  enum AppendLogResult {
    OK, TIME_OUT, LEADERSHIP_STALE
  }

  public boolean matchTerm(long index, long term) {
    boolean matched = logManager.matchTerm(term, index);
    logger.debug("Log {}-{} matched: {}", index, term, matched);
    return matched;
  }

  public void waitLeader() {
    long startTime = System.currentTimeMillis();
    while (leader == null) {
      synchronized (waitLeaderCondition) {
        try {
          waitLeaderCondition.wait(10);
        } catch (InterruptedException e) {
          Thread.currentThread().interrupt();
          logger.error("Unexpected interruption when waiting for a leader to be elected", e);
        }
      }
      long consumedTime = System.currentTimeMillis() - startTime;
      if (consumedTime >= getWaitLeaderTimeMs()) {
        logger.warn("{}: leader is still offline after {}ms", name, consumedTime);
        break;
      }
    }
    logger.debug("{}: current leader is {}", name, leader);
  }

  @TestOnly
  void setAppendLogThreadPool(ExecutorService appendLogThreadPool) {
    this.appendLogThreadPool = appendLogThreadPool;
  }

  public ExecutorService getAsyncThreadPool() {
    return asyncThreadPool;
  }

  Object getSnapshotApplyLock() {
    return snapshotApplyLock;
  }

  public interface OnCommitLogEventListener {

    /**
     * the callback method when committed log async success
     */
    void onSuccess();

    /**
     * @param e the exception raised when committed log async failed
     */
    void onError(Exception e);
  }

  public class AsyncCommitLogEvent implements OnCommitLogEventListener {

    @Override
    public void onSuccess() {
      synchronized (syncLock) {
        syncLock.notifyAll();
      }
    }

    @Override
    public void onError(Exception e) {
      logger.error("async commit log failed", e);
    }
  }

}<|MERGE_RESOLUTION|>--- conflicted
+++ resolved
@@ -179,15 +179,13 @@
    */
   private final Object snapshotApplyLock = new Object();
 
-<<<<<<< HEAD
   /**
    * lastLogIndex when generating previous member report, to show the log ingestion rate of the
    * member.
    */
   long lastReportedLogIndex;
-=======
+
   private LogDispatcher logDispatcher;
->>>>>>> e5b3a989
 
   public RaftMember() {
   }
