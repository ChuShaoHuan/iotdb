/*
 * Licensed to the Apache Software Foundation (ASF) under one
 * or more contributor license agreements.  See the NOTICE file
 * distributed with this work for additional information
 * regarding copyright ownership.  The ASF licenses this file
 * to you under the Apache License, Version 2.0 (the
 * "License"); you may not use this file except in compliance
 * with the License.  You may obtain a copy of the License at
 *
 *     http://www.apache.org/licenses/LICENSE-2.0
 *
 * Unless required by applicable law or agreed to in writing,
 * software distributed under the License is distributed on an
 * "AS IS" BASIS, WITHOUT WARRANTIES OR CONDITIONS OF ANY
 * KIND, either express or implied.  See the License for the
 * specific language governing permissions and limitations
 * under the License.
 */

package org.apache.iotdb.cluster.log;

import java.util.HashSet;
import java.util.Set;
import java.util.concurrent.atomic.AtomicLong;

public class VotingLog {
  protected Log log;
  protected Set<Integer> stronglyAcceptedNodeIds;
  protected Set<Integer> weaklyAcceptedNodeIds;
<<<<<<< HEAD
  public AtomicLong acceptedTime;
  public volatile ByteBuffer serializedCache;
=======
  protected Set<Integer> failedNodeIds;
>>>>>>> 4c2d92ee

  public VotingLog(Log log, int groupSize) {
    this.log = log;
    stronglyAcceptedNodeIds = new HashSet<>(groupSize);
    weaklyAcceptedNodeIds = new HashSet<>(groupSize);
<<<<<<< HEAD
    acceptedTime = new AtomicLong();
  }

  public VotingLog(VotingLog another) {
    this.log = another.log;
    this.stronglyAcceptedNodeIds = another.stronglyAcceptedNodeIds;
    this.weaklyAcceptedNodeIds = another.weaklyAcceptedNodeIds;
    this.acceptedTime = another.acceptedTime;
=======
    failedNodeIds = new HashSet<>(groupSize);
>>>>>>> 4c2d92ee
  }

  public Log getLog() {
    return log;
  }

  public void setLog(Log log) {
    this.log = log;
  }

  public Set<Integer> getStronglyAcceptedNodeIds() {
    return stronglyAcceptedNodeIds;
  }

  public void setStronglyAcceptedNodeIds(Set<Integer> stronglyAcceptedNodeIds) {
    this.stronglyAcceptedNodeIds = stronglyAcceptedNodeIds;
  }

  public Set<Integer> getWeaklyAcceptedNodeIds() {
    return weaklyAcceptedNodeIds;
  }

  public void setWeaklyAcceptedNodeIds(Set<Integer> weaklyAcceptedNodeIds) {
    this.weaklyAcceptedNodeIds = weaklyAcceptedNodeIds;
  }

  @Override
  public String toString() {
    return log.toString();
  }

  public Set<Integer> getFailedNodeIds() {
    return failedNodeIds;
  }
}<|MERGE_RESOLUTION|>--- conflicted
+++ resolved
@@ -27,19 +27,15 @@
   protected Log log;
   protected Set<Integer> stronglyAcceptedNodeIds;
   protected Set<Integer> weaklyAcceptedNodeIds;
-<<<<<<< HEAD
+  protected Set<Integer> failedNodeIds;
   public AtomicLong acceptedTime;
-  public volatile ByteBuffer serializedCache;
-=======
-  protected Set<Integer> failedNodeIds;
->>>>>>> 4c2d92ee
 
   public VotingLog(Log log, int groupSize) {
     this.log = log;
     stronglyAcceptedNodeIds = new HashSet<>(groupSize);
     weaklyAcceptedNodeIds = new HashSet<>(groupSize);
-<<<<<<< HEAD
     acceptedTime = new AtomicLong();
+    failedNodeIds = new HashSet<>(groupSize);
   }
 
   public VotingLog(VotingLog another) {
@@ -47,9 +43,7 @@
     this.stronglyAcceptedNodeIds = another.stronglyAcceptedNodeIds;
     this.weaklyAcceptedNodeIds = another.weaklyAcceptedNodeIds;
     this.acceptedTime = another.acceptedTime;
-=======
-    failedNodeIds = new HashSet<>(groupSize);
->>>>>>> 4c2d92ee
+    this.failedNodeIds = another.failedNodeIds;
   }
 
   public Log getLog() {
