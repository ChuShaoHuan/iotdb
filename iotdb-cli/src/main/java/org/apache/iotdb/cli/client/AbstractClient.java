--- conflicted
+++ resolved
@@ -527,15 +527,7 @@
     }
 
     if (specialCmd.startsWith(SHOW_TIMEZONE)) {
-<<<<<<< HEAD
       showTimeZone(connection);
-=======
-      try {
-        println("Current time zone: " + connection.getTimeZone());
-      } catch (IoTDBSQLException | TException e) {
-        handleException(e);
-      }
->>>>>>> a1e3a303
       return OperationResult.CONTINUE_OPER;
     }
     if (specialCmd.startsWith(SHOW_TIMESTAMP_DISPLAY)) {
